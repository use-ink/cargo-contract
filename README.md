<div align="center">
    <img src="https://raw.githubusercontent.com/use-ink/cargo-contract/master/.images/cargo-contract.svg" alt="cargo-contract" height="170" />

[![CI Status][a1]][a2]
[![Latest Release][d1]][d2]
[![stack-exchange][s1]][s2]

[a1]: https://github.com/use-ink/cargo-contract/workflows/ci/badge.svg
[a2]: https://github.com/use-ink/cargo-contract/actions?query=workflow%3Aci+branch%3Amaster
[d1]: https://img.shields.io/crates/v/cargo-contract.svg
[d2]: https://crates.io/crates/cargo-contract
[s1]: https://img.shields.io/badge/click-white.svg?logo=StackExchange&label=ink!%20Support%20on%20StackExchange&labelColor=white&color=blue
[s2]: https://substrate.stackexchange.com/questions/tagged/ink?tab=Votes

<p align="center">

> <img src="https://raw.githubusercontent.com/use-ink/cargo-contract/master/.images/ink-squid.svg" alt="squink, the ink! mascot" style="vertical-align: middle" align="left" height="60" />`cargo-contract` is a CLI tool which helps you develop smart contracts for Polkadot's <a href="https://github.com/use-ink/ink">ink!</a>.<br/>ink! is a Rust [eDSL](https://wiki.haskell.org/Embedded_domain_specific_language) which allows you to write smart contracts for blockchains built on the [Polkadot SDK](https://github.com/paritytech/polkadot-sdk) framework.

</p>

<br/>

[Guided Tutorial for Beginners](https://docs.substrate.io/tutorials/v3/ink-workshop/pt1/)&nbsp;&nbsp;•&nbsp;&nbsp;
[ink! Documentation Portal](https://ink.substrate.io)

<br/>
</div>

More relevant links:

-   Find answers to your questions by joining our [Stack Exchange][s2] community
-   [ink!](https://github.com/use-ink/ink) ‒ Main ink! repository with smart contract examples
-   [Contracts UI](https://contracts-ui.substrate.io/) ‒ Frontend for contract deployment and interaction
-   [`ink-node`](https://github.com/use-ink/ink-node) ‒ Simple Polkadot SDK blockchain which includes smart contract functionality

## Installation

In addition to Rust, installation requires a C++ compiler that supports C++17.
Modern releases of gcc and clang, as well as Visual Studio 2019+ should work.

-   Step 1: `rustup component add rust-src`.

-   Step 2: `cargo install --force --locked cargo-contract`.

-   Step 3: Install dependencies for linting.

    -   (MacOS) `brew install openssl`
    -   ```
        export TOOLCHAIN_VERSION=nightly-2024-09-05
        rustup install $TOOLCHAIN_VERSION
        rustup component add rust-src --toolchain $TOOLCHAIN_VERSION
        rustup run $TOOLCHAIN_VERSION cargo install cargo-dylint dylint-link
        ```

-   Step 4: (**Optional**) Install [Docker Engine](https://docs.docker.com/engine/install)
    to be able to produce verifiable builds.

You can always update the `cargo-contract` binary to the latest version by running the Step 2.

### Installation using Docker Image

<<<<<<< HEAD
If you prefer to use Docker instead, a verified and versioned Docker image is available on Docker Hub.

**Official image:** `useink/contracts-verifiable`

This image contains:

- A stable Rust toolchain
- The wasm32-unknown-unknown target
- A pinned release of cargo-contract
- A default entrypoint: `ENTRYPOINT ["cargo", "contract"]`
=======
If you prefer to use Docker instead, we have a Docker image
[available on the Docker Hub](https://hub.docker.com/r/useink/ci):

```bash
# Pull the latest stable image.
docker pull useink/ci

# Create a new contract in your current directory.
docker run --rm -it -v "$(pwd):/sources" useink/ci \
  cargo contract new --target-dir /sources my_contract

# Build the contract. This will create the contract file under
# `my_contract/target/ink/my_contract.contract`.
docker run --rm -it -v "$(pwd):/sources" useink/ci \
  cargo contract build --manifest-path=/sources/my_contract/Cargo.toml
```
>>>>>>> ceb7b89f

so you can call subcommands (`new`, `build`, etc.) directly.

<<<<<<< HEAD
```bash
# Pull the latest stable image
docker pull useink/contracts-verifiable:latest

# Create a new contract
docker run --rm -it \
  -v $(pwd):/contract \
  useink/contracts-verifiable:latest \
  new my_contract

# Build the contract
docker run --rm -it \
  -v $(pwd):/contract \
  useink/contracts-verifiable:latest \
  build --release --manifest-path=/contract/my_contract/Cargo.toml
```

The build artifact will appear at: `my_contract/target/ink/my_contract.contract`

**Windows: ** If you are using PowerShell, change `$(pwd)` to `${pwd}`.

**Open an interactive shell**

If you’d like to inspect the environment or debug builds interactively:

```
docker run --rm -it \
  --entrypoint /bin/bash \
  -v $(pwd):/contract \
  useink/contracts-verifiable:latest
=======
```powershell
# Create a new contract in your current directory (in Windows PowerShell).
docker run --rm -it -v "${pwd}:/sources" useink/ci \
  cargo contract new --target-dir /sources my_contract
>>>>>>> ceb7b89f
```

### Verifiable builds

Some block explorers require the contract binary to be compiled in the deterministic environment.
This allows to verify that a certain contract source code matches the contract binary stored on-chain.

To achieve it, you should build your contract using Docker image we provide:

```bash
cargo contract build --verifiable
```

You can find more detailed documentation how to use the image [here](/build-image/README.md).

## Usage

You can always use `cargo contract help` to print information on available
commands and their usage.

For each command there is also a `--help` flag with info on additional parameters,
e.g. `cargo contract new --help`.

##### `cargo contract new my_contract`

Create an initial smart contract with some scaffolding code into a new
folder `my_contract` .

The contract contains the source code for the [`Flipper`](https://github.com/use-ink/ink-examples/blob/main/flipper/lib.rs)
contract, which is about the simplest "smart" contract you can build ‒ a `bool` which gets flipped
from `true` to `false` through the `flip()` function.

##### `cargo contract build`

Compile the contract into a [PolkaVM](https://github.com/paritytech/polkavm) binary, generate
metadata for it, and bundle both together in a `<name>.contract` file, which you can use for
deploying the contract on-chain.

##### `cargo contract check`

Check that the code builds for [PolkaVM](https://github.com/paritytech/polkavm).
This command does not output any `<name>.contract` artifact to the `target/` directory.

##### `cargo contract upload`

Upload a contract to a `pallet-contracts` enabled chain. See [extrinsics](crates/extrinsics/README.md).

##### `cargo contract instantiate`

Create an instance of a contract on chain. See [extrinsics](crates/extrinsics/README.md).

##### `cargo contract call`

Invoke a message on an existing contract on chain. See [extrinsics](crates/extrinsics/README.md).

##### `cargo contract account`

Allows resolving an H160 contract address to the Substrate `AccountId` which it is mapped to.

##### `cargo contract encode`

Encodes a contract's input calls and their arguments

##### `cargo contract decode`

Decode a contract's input or output data.

This can be either an event, an invocation of a contract message, or an invocation of a contract constructor.

The argument has to be given as hex-encoding, starting with `0x`.

##### `cargo contract remove`

Remove a contract from a `pallet-contracts` enabled chain. See [extrinsics](crates/extrinsics/README.md).

##### `cargo contract info`

Fetch and display contract information of a contract on chain. See [info](docs/info.md).

##### `cargo contract verify`

Verify that a given contract binary matches the build result of the specified workspace

##### `cargo contract schema-generate`

Generate schema and print it to STDOUT.

##### `cargo contract verify-schema`

Verify a metadata file or a contract bundle containing metadata against the schema file.

##### `cargo contract storage`

Fetch and display the storage of a contract on chain.

##### `cargo contract rpc`

Invoke an RPC call to the node. See [rpc](docs/rpc.md).


## Compatibility
Metadata Version: This project only supports metadata versions starting from `V14` and onwards.

## Publishing

In order to publish a new version of `cargo-contract`:

-   Bump all crate versions, we move them in lockstep.
-   Execute `cargo update` to update `Cargo.lock`.
-   Make sure your PR is approved by one or more core developers.
-   Publish `metadata` ➜ `analyze` ➜ `transcode` ➜ `build` ➜ `extrinsics` ➜ `cargo-contract`.
-   Merge you PR and push a tag `vX.X` with your version number: `git tag -s vX.X.X && git push origin vX.X.X`.
-   Create a GitHub release with the changelog entries.

## License

The entire code within this repository is licensed under the [GPLv3](LICENSE).<|MERGE_RESOLUTION|>--- conflicted
+++ resolved
@@ -59,7 +59,6 @@
 
 ### Installation using Docker Image
 
-<<<<<<< HEAD
 If you prefer to use Docker instead, a verified and versioned Docker image is available on Docker Hub.
 
 **Official image:** `useink/contracts-verifiable`
@@ -70,28 +69,9 @@
 - The wasm32-unknown-unknown target
 - A pinned release of cargo-contract
 - A default entrypoint: `ENTRYPOINT ["cargo", "contract"]`
-=======
-If you prefer to use Docker instead, we have a Docker image
-[available on the Docker Hub](https://hub.docker.com/r/useink/ci):
-
-```bash
-# Pull the latest stable image.
-docker pull useink/ci
-
-# Create a new contract in your current directory.
-docker run --rm -it -v "$(pwd):/sources" useink/ci \
-  cargo contract new --target-dir /sources my_contract
-
-# Build the contract. This will create the contract file under
-# `my_contract/target/ink/my_contract.contract`.
-docker run --rm -it -v "$(pwd):/sources" useink/ci \
-  cargo contract build --manifest-path=/sources/my_contract/Cargo.toml
-```
->>>>>>> ceb7b89f
 
 so you can call subcommands (`new`, `build`, etc.) directly.
 
-<<<<<<< HEAD
 ```bash
 # Pull the latest stable image
 docker pull useink/contracts-verifiable:latest
@@ -122,12 +102,6 @@
   --entrypoint /bin/bash \
   -v $(pwd):/contract \
   useink/contracts-verifiable:latest
-=======
-```powershell
-# Create a new contract in your current directory (in Windows PowerShell).
-docker run --rm -it -v "${pwd}:/sources" useink/ci \
-  cargo contract new --target-dir /sources my_contract
->>>>>>> ceb7b89f
 ```
 
 ### Verifiable builds
