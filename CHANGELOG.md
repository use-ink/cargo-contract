--- conflicted
+++ resolved
@@ -4,18 +4,17 @@
 The format is based on [Keep a Changelog](https://keepachangelog.com/en/1.0.0/),
 and this project adheres to [Semantic Versioning](https://semver.org/spec/v2.0.0.html).
 
-<<<<<<< HEAD
 ## [Unreleased]
+
 ### Fixed
 - Limit input length for `decode` command - [#982](https://github.com/paritytech/cargo-contract/pull/982)
-=======
+
 ### [2.0.2]
 
 ### Fixed
 - Explicitly enable `std` feature for metadata generation [#977](https://github.com/paritytech/cargo-contract/pull/977)
 - Return artifact paths when contracts unchanged [#992](https://github.com/paritytech/cargo-contract/pull/992)
 - Minimum requirements of `ink!` dependencies all updated to `4.0.1`
->>>>>>> 755ea063
 
 ## [2.0.1]
 
