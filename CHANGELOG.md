# Changelog
All notable changes to this project will be documented in this file.

The format is based on [Keep a Changelog](https://keepachangelog.com/en/1.0.0/),
and this project adheres to [Semantic Versioning](https://semver.org/spec/v2.0.0.html).

[Unreleased]

### Fixed
<<<<<<< HEAD
- Accept plain string call arguments by inferring types from metadata - [2161](https://github.com/use-ink/cargo-contract/pull/2161).
=======
- Event decoding when interacting with a contract - [2162](https://github.com/use-ink/cargo-contract/pull/2162)
>>>>>>> 9285170c

## Version 6.0.0-beta

### Added
- Heuristic to distinguish ink! vs. Solidity contracts on-chain ‒ [2147](https://github.com/use-ink/cargo-contract/pull/2147)
- Added more output to `cargo contract info` ‒ [2148](https://github.com/use-ink/cargo-contract/pull/2148)

### Changed
- Re-enable `clippy::cast_possible_truncation` lint ‒ [#2138](https://github.com/use-ink/cargo-contract/pull/2138)
- Synchronize with `polkadot-sdk/1b1cef306d9ceebf963fd15a04b5c79ee2618bce` ‒ [2675](https://github.com/use-ink/ink/pull/2675)
- Synchronize with `polkadot-sdk/cbab8ed4be1941420dd25dc81102fb79d8e2a7f0` ‒ [2153](https://github.com/use-ink/ink/pull/2153)

### Fixed
- Support `instantiate --code-hash` ‒ [2136](https://github.com/use-ink/cargo-contract/pull/2136)
- Properly decode `Address` values inside Vectors ‒ [2137](https://github.com/use-ink/cargo-contract/pull/2137)

## Version 6.0.0-alpha.4

### Changed
- Handle Rust >= 1.91 change of `target-pointer-width` JSON type ‒ [2131](https://github.com/use-ink/cargo-contract/pull/2131)
- Retrieve the contract address from the `Instantiated` event  ‒ [2134](https://github.com/use-ink/cargo-contract/pull/2134)

## [6.0.0-alpha.3]

Compatibility of this release:

* Rust >= 1.88
* [ink! `v6.0.0-alpha.3`](https://github.com/use-ink/ink/releases/tag/v6.0.0-alpha.3)
* [`ink-node` `v0.45.1`](https://github.com/use-ink/ink-node/releases/tag/v0.45.1)
* [`polkadot-sdk` from `use-ink/polkadot-sdk/a71ec19a94702ea71767ba5ac97603ea6c6305c1`](https://github.com/use-ink/polkadot-sdk/tree/pallet-revive-with-system-and-storage-precompiles)

We have to use a slight fork of `polkadot-sdk` for the moment. It's just `polkadot-sdk/master` plus two
commits on top with pre-compiles. Those two commits are PRs to `polkadot-sdk`. but haven't been merged yet.

### Changed
- Upgrade to `subxt` `0.44` ‒ [2127](https://github.com/use-ink/cargo-contract/pull/2127)
- Synchronized with `polkadot-sdk/c40b36c3a7c208f9a6837b80812473af3d9ba7f7` ‒ [2102](https://github.com/use-ink/cargo-contract/pull/2102)
- Re-enable `rustc` overflow checks - [#2116](https://github.com/use-ink/cargo-contract/pull/2116)
- chore: Upgrade to Rust edition 2024 - [#2125](https://github.com/use-ink/cargo-contract/pull/2125)

### Removed
- Removed chain extension functionality ‒ [2120](https://github.com/use-ink/cargo-contract/pull/2120)
- Remove `MAX_EVENT_TOPICS` from `Environment` implementations - [#2122](https://github.com/use-ink/cargo-contract/pull/2122)

## [6.0.0-alpha.1]

### Added
- Support setting ABI in `Cargo.toml` and propagate ABI into build environment via `cfg` flag - [#2033](https://github.com/use-ink/cargo-contract/pull/2033)
- Add `cargo contract test` subcommand - [#2034](https://github.com/use-ink/cargo-contract/pull/2034)
- Show cost of mapping an address in `cargo-contract` prompt - [#1990](https://github.com/use-ink/cargo-contract/issues/1990)

### Fixed
- Fixed erroneous "[lib] name" warnings - [#2035](https://github.com/use-ink/cargo-contract/pull/2035)
- Fix Solidity metadata generation for overloaded functions and events - [#2082](https://github.com/use-ink/cargo-contract/pull/2082)

### Changed
- Bump the version of `subxt` and `subxt-signer` - [#2036](https://github.com/use-ink/cargo-contract/pull/2036)
- Add `--nocapture` flag to `cargo contract test` subcommand - [#2037](https://github.com/use-ink/cargo-contract/pull/2037)
- Mark `rustc` wrapper crate as a non-member of any workspace - [#2038](https://github.com/use-ink/cargo-contract/pull/2038)
- Reusable `rustc` wrapper - [#2039](https://github.com/use-ink/cargo-contract/pull/2039)
- Validate metadata spec arg against specified ABI for contract build - [#2043](https://github.com/use-ink/cargo-contract/pull/2043)
- Make metadata spec arg optional for contract build - [#2047](https://github.com/use-ink/cargo-contract/pull/2047)
- Update Solidity metadata generation to support `SolEncode` and `SolDecode` implementing arbitrary types - [#2048](https://github.com/use-ink/cargo-contract/pull/2048)
- Declare `ink_abi` as an expected `cfg` in new project `Cargo.toml` template - [#2058](https://github.com/use-ink/cargo-contract/pull/2058)
- Allow setting target directory for contract builds - [#2063](https://github.com/use-ink/cargo-contract/pull/2063)
- Include ABI declaration in new project template - [#2066](https://github.com/use-ink/cargo-contract/pull/2066)
- Synchronized with `polkadot-sdk/cb629d46ebf00aa65624013a61f9c69ebf02b0b4` - [#2077](https://github.com/use-ink/cargo-contract/pull/2077)
- ABI specific target directories for intermediate build artifacts - [#2089](https://github.com/use-ink/cargo-contract/pull/2089)
- Add errors to Solidity metadata - [#2098](https://github.com/use-ink/cargo-contract/pull/2098)

## [6.0.0-alpha]

This is our first alpha release for `cargo-contract` v6. We release it together
with ink! `v6.0.0-alpha`.

The biggest change is that we are in the process of migrating from `pallet-contracts` +
WebAssembly (executed in `wasmi`) to [`pallet-revive`](https://github.com/paritytech/polkadot-sdk/tree/master/substrate/frame/revive) +
RISC-V (executed in [PolkaVM](https://github.com/paritytech/polkavm/)).
_This is a major breaking change, `cargo-contract` will only be compatible with ink! >= v6
and chains that include `pallet-revive`._
We did a detailed write-up of the background to this development and the reasoning
[here](https://use.ink/6.x/current-state).

Compatibility of this release:
* [ink! `v6.0.0-alpha`](https://github.com/use-ink/ink/releases/tag/v6.0.0-alpha)
* [`substrate-contracts-node/9c020a2`](https://github.com/use-ink/substrate-contracts-node/commit/9c020a23e39af48b3007bc865ced8503529c590c)
* [`polkadot-sdk/f8c90b2a01ec77579bccd21ae17bd6ff2eeffd6a`](https://github.com/paritytech/polkadot-sdk/commit/f8c90b2a01ec77579bccd21ae17bd6ff2eeffd6a)

In the following we'll describe some breaking changes on a high-level. The
context to understand them is that the `pallet-revive` team has Ethereum/Solidity
support as the number one priority. All their design decisions derive from that,
they don't want to maintain code that is unnecessary for that objective.

### Updated structs + function arguments

We had to change a number of structs and function arguments. Some notable ones:

```
SourceWasm -> SourceContractBytecode
dest_wasm -> dest_polkavm
optimization_result -> linker_size_result
```

And [v5 `ExecuteArgs`](https://github.com/use-ink/cargo-contract/blob/v5.x.x/crates/build/src/lib.rs#L126) →
[v6.0.0-alpha `ExecuteArgs`](https://github.com/use-ink/cargo-contract/blob/master/crates/build/src/lib.rs#L126).

We won't describe the other ones here. The best course is to see if you encounter
compilation errors upon upgrading to 6.0.0-alpha. If so, please check our Rust
docs or the `cargo-contract` source code for how the new format looks and what
the comments say.

The commit that applied the majority of naming changes was
[this one](https://github.com/use-ink/cargo-contract/commit/d13aafccc474a1a48c333e77da63e3127f3421a0).

### Types

#### Contract Balance: `U256`
For the type of a contract's balance, `pallet-revive` uses depending on the context
* either the configured `pallet_revive::Config::Currency` type (which corresponds
  to the `ink::Environment::Balance` type.
* or a hardcoded `U256` (which corresponds to what Ethereum uses).
In this alpha release we just adhere to requiring the types that `pallet-revive` uses.
In an upcoming beta release this could be simplified to reduce UX friction by just
using one type everywhere and converting to the `pallet-revive` one.

#### Contract Address: `H160`
For a contract's account, `pallet-revive` is using either the configured `AccountId` type
of the `polkadot-sdk` runtime, or `H160`.

Finding the `H160` for an `AccountId` is done via an address derivation scheme derived in
[#7662](https://github.com/paritytech/polkadot-sdk/pull/7662).
After instantiating a contract, the address is no longer returned by `pallet-revive`.
Instead one has to derive it from given parameters (see the linked PR). `cargo-contract`
does that automatically.

For contract instantiations and contract calls the pallet requires that a 1-to-1 mapping
of an `AccountId` to a `H160` has been created. This can be done via the `map_account`/
`unmap_account` API.
The PR [#6096](https://github.com/paritytech/polkadot-sdk/pull/6096) contains more
information.

Besides the publicly exposed crate functions, we've introduced a new subcommand
`cargo contract account` that allows resolving the `H160` contract address to the
Substrate `AccountId` which it is mapped to.

#### Contract Hash: `H256`
For a contract's hash value, `pallet-revive` uses a fixed `H256`, Previously,
the `ink::Environment::Hash` type referenced the hash type being used for the
contract's hash. Now it's just a fixed `H160`.

### Events
In [#7164](https://github.com/paritytech/polkadot-sdk/pull/7164), Parity removed
most smart-contract-specific events: `Called`, `ContractCodeUpdated, CodeStored`,
`CodeRemoved`, `Terminated`, `Instantiated`, `DelegateCalled`,
`StorageDepositTransferredAndHeld`, `StorageDepositTransferredAndReleased`.

The `ContractEmitted` event (for events a contract emits) is still available.

### Debugging
Previously, `pallet-contracts` returned a `debug_message` field with contract
instantiations and dry-runs.
Whenever `ink::env::debug_println` was invoked in a contract, ink! wrote debugging
info to this field. This functionality has been removed. Instead `pallet-revive` now
supports other means of debugging.

The most relevant for this release is the tracing API. There are a number of PRs
that implemented it, so we won't link a specific one here. A good starting point
to look deeper into it is the [`tracing.rs`](https://github.com/paritytech/polkadot-sdk/blob/master/substrate/frame/revive/src/tracing.rs).

We have implemented barebones support for this tracing API in the 6.0.0-alpha
versions of ink! + `cargo-contract`. But it's really barebones and should
certainly be improved before a production release.

### Detection of contract language disabled
The heuristic detection of a contract's language in `cargo contract info`
has been temporarily disabled; it's not yet implemented.

### Contract sizes
Contracts compiled with `v6.0.0-alpha` will have a large file size. This is due to a number
of bugs in PolkaVM that prohibit us from using e.g. LTO. The contract sizes will eventually
get much smaller again, once those bugs are fixed.

### Linting
Linting of a contract can be executed by running the `lint` command:

```bash
➜ cargo contract lint --help
Lint a contract

Usage: cargo contract lint [OPTIONS]

Options:
      --manifest-path <MANIFEST_PATH>
          Path to the `Cargo.toml` of the contract to build

      --quiet
          No output printed to stdout

      --verbose
          Use verbose output

      --extra-lints
          Performs extra linting checks during the build process. Basic clippy lints are deemed important and run anyway.

  -h, --help
          Print help (see a summary with '-h')
```

Or can be executed programmatically:

```rust
let crate_metadata = CrateMetadata::collect(manifest_path)?;
let verbosity = TryFrom::<&VerbosityFlags>::try_from(&self.verbosity)?;

contract_build::lint(extra_lint, &crate_metadata, &verbosity);
```

Please see [#2013](https://github.com/use-ink/cargo-contract/pull/2013) for more information.

### Ability to generate Solidity metadata for a contract
ink! v6 will have the ability to speak Solidity, you'll be able to integrate
with tools like Metamask and call ink! contracts from Solidity as if they were
a pre-compile.

We added a new subcommand for this:

```bash
cargo contract build ---metadata <ink|solidity>
```

Please see [#1930](https://github.com/use-ink/cargo-contract/pull/1930) for more information.

### Changed
- Target `pallet-revive` instead of `pallet-contracts` - [#1851](https://github.com/use-ink/cargo-contract/pull/1851)
- Retrieve PolkaVM target spec from linker - [#1939](https://github.com/use-ink/cargo-contract/pull/1939)

### Added
- Add option to generate Solidity compatible metadata (via `cargo contract build ---metadata <ink|solidity>`) - [#1930](https://github.com/use-ink/cargo-contract/pull/1930)
- Deny overflowing (and lossy) integer type cast operations - [#1895](https://github.com/use-ink/cargo-contract/pull/1895)
- Remove linting by default, `--skip-linting` and `--lint` flag in `cargo contract build` and add a new command `lint` - [#2013](https://github.com/use-ink/cargo-contract/pull/2013)

### Fixed

- Resolved verifiable-build image failures within `release-verifiable-image` workflow - [#2018](https://github.com/use-ink/cargo-contract/pull/2018)

## [5.0.1]

### Changed
- Bumped the ink! dependencies to ink! 5.1.0 - [#1837](https://github.com/use-ink/cargo-contract/pull/1837)
- Synchronized the `sp-*` dependencies with the ones used in ink! 5.1.0 - [#1837](https://github.com/use-ink/cargo-contract/pull/1837)

## [5.0.0]

This release concludes the migration of ink! from Parity to the outside world. It doesn't come with any new features, we just:

* …changed the Parity URLs to ones for our new GitHub organization
[@use-ink](https://github.com/use-ink/).
* …upgraded many dependencies to newer versions, which results in two particular
  breaking changes regarding compatibility:
  * We had to remove support for Substrate metadata that is below
      `V14` in [#1722](https://github.com/use-ink/cargo-contract/pull/1722). Metadata formats below `V14` are quite old and we hope this doesn't affect anyone.
  * `cargo-contract` v5 works only with Rust >= 1.81.

For the linter in `cargo-contract` the Rust toolchain version changed.
To upgrade:

```
export TOOLCHAIN_VERSION=nightly-2024-09-05
rustup install $TOOLCHAIN_VERSION
rustup component add rust-src --toolchain $TOOLCHAIN_VERSION
rustup run $TOOLCHAIN_VERSION cargo install cargo-dylint dylint-link
```

### Changed
- Updated the toolchain version used by `ink_linting` - [#1616](https://github.com/use-ink/cargo-contract/pull/1616)
- Update repository URLs & references from `paritytech` GitHub organization to new `use-ink` one ‒ [#1663](https://github.com/use-ink/cargo-contract/pull/1663)
- Bump the version of `subxt` and `subxt-signer` - [#1722](https://github.com/use-ink/cargo-contract/pull/1722)

### Removed
- Remove support for `V11` metadata [#1722](https://github.com/use-ink/cargo-contract/pull/1722)

## [4.1.1]

### Fixed
- Remove mention of non-existent argument, improve clarity of warning message - [#1590](https://github.com/use-ink/cargo-contract/pull/1590)

## [4.1.0]

### Fixed
- Fix the `instantiate` command for Substrate `0.9.42` based chains - [#1564](https://github.com/use-ink/cargo-contract/pull/1564)

### Added
- Add `cargo contract storage --version` command - [#1564](https://github.com/use-ink/cargo-contract/pull/1564)
- Add `cargo contract verify --wasm` argument - [#1551](https://github.com/use-ink/cargo-contract/pull/1551)
- Add `cargo contract instantiate --chain` with production chain endpoints - [#1290](https://github.com/use-ink/cargo-contract/pull/1290)
- Warn when uploading unverifiable contract builds to production - [#1290](https://github.com/use-ink/cargo-contract/pull/1290)

## [4.0.2]

### Fixed
- Fix installation instructions for `ink_linting` - [#1546](https://github.com/use-ink/cargo-contract/pull/1546)

## [4.0.1]

### Fixed
- Fix e2e tests in the contract template - [#1537](https://github.com/use-ink/cargo-contract/pull/1537)

## [4.0.0]

This `cargo-contract` release is compatible with Rust versions `>=1.70`and ink! versions `>=5.0.0`

ℹ️ _We've created a migration guide from ink! 4 to ink! 5. It also contains an
overview over newly added features in this release of `cargo-contract` and explains
e.g. the newly added contract verification in more detail._

👉 _You can view it [here](https://use.ink/faq/migrating-from-ink-4-to-5)._

**Notable changes:**
- Verifiable builds inside a docker container - [#1148](https://github.com/use-ink/cargo-contract/pull/1148)
- Extrinsics extracted to separate crate - [#1181](https://github.com/use-ink/cargo-contract/pull/1181)
- Fix building contracts with Rust >= 1.70: enable `sign_ext` Wasm opcode - [#1189](https://github.com/use-ink/cargo-contract/pull/1189)
- Support for multiple versions of `pallet-contracts` - [#1399](https://github.com/use-ink/cargo-contract/pull/1399)

### Added
- Export `ink_metadata` types in `transcode` crate - [#1522](https://github.com/use-ink/cargo-contract/pull/1522)
- Improved error message for Strings as CLI arguments - [#1492](https://github.com/use-ink/cargo-contract/pull/1492)
- Add a user-friendly view of contract storage data in the form of a table - [#1414](https://github.com/use-ink/cargo-contract/pull/1414)
- Add `rpc` command - [#1458](https://github.com/use-ink/cargo-contract/pull/1458)
- Add schema generation and verification - [#1404](https://github.com/use-ink/cargo-contract/pull/1404)
- Compare `Environment` types against the node - [#1377](https://github.com/use-ink/cargo-contract/pull/1377)
- Detect `INK_STATIC_BUFFER_SIZE` env var - [#1310](https://github.com/use-ink/cargo-contract/pull/1310)
- Add `verify` command - [#1306](https://github.com/use-ink/cargo-contract/pull/1306)
- Add `--binary` flag for `info` command - [#1311](https://github.com/use-ink/cargo-contract/pull/1311/)
- Add `--all` flag for `info` command - [#1319](https://github.com/use-ink/cargo-contract/pull/1319)
- Add contract language detection feature for `info` command - [#1329](https://github.com/use-ink/cargo-contract/pull/1329)
- Add warning message when using incompatible contract's ink! version - [#1334](https://github.com/use-ink/cargo-contract/pull/1334)
- Add workspace support -[#1358](https://github.com/use-ink/cargo-contract/pull/1358)
- Add `Storage Total Deposit` to `info` command output - [#1347](https://github.com/use-ink/cargo-contract/pull/1347)
- Add dynamic types support - [#1399](https://github.com/use-ink/cargo-contract/pull/1399)
- Basic storage inspection command - [#1395](https://github.com/use-ink/cargo-contract/pull/1395)
- Standardised verifiable builds - [#1148](https://github.com/use-ink/cargo-contract/pull/1148)
- Enable Wasm sign_ext [#1189](https://github.com/use-ink/cargo-contract/pull/1189)
- Expose extrinsics operations as a library - [#1181](https://github.com/use-ink/cargo-contract/pull/1181)
- Suggest valid message or constructor name, when misspelled - [#1162](https://github.com/use-ink/cargo-contract/pull/1162)
- Add flag -y as a shortcut for --skip-confirm - [#1127](https://github.com/use-ink/cargo-contract/pull/1127)
- Add command line argument --max-memory-pages - [#1128](https://github.com/use-ink/cargo-contract/pull/1128)
- Show Gas consumption by default for dry-runs - [#1121](https://github.com/use-ink/cargo-contract/pull/1121)

### Changed
- Print type comparison warning only on `--verbose` - [#1483](https://github.com/use-ink/cargo-contract/pull/1483)
- Mandatory dylint-based lints - [#1412](https://github.com/use-ink/cargo-contract/pull/1412)
- Add a new tabular layout for the contract storage data - [#1485](https://github.com/use-ink/cargo-contract/pull/1485)
- Run wasm-opt first, remove sign_ext feature - [#1416](https://github.com/use-ink/cargo-contract/pull/1416)
- Bump `subxt` to `0.32.0` - [#1352](https://github.com/use-ink/cargo-contract/pull/1352)
- Remove check for compatible `scale` and `scale-info` versions - [#1370](https://github.com/use-ink/cargo-contract/pull/1370)
- Dry-run result output improvements - [1123](https://github.com/use-ink/cargo-contract/pull/1123)
- Display build progress with --output-json, print to stderr - [1211](https://github.com/use-ink/cargo-contract/pull/1211)
- Upgrade wasm-opt to 0.113 - [#1188](https://github.com/use-ink/cargo-contract/pull/1188)
- Update substrate dependencies - [#1149](https://github.com/use-ink/cargo-contract/pull/1149)
- Make output format of cargo contract info consistent with other subcommands - [#1120](https://github.com/use-ink/cargo-contract/pull/1120)
- set minimum supported `rust-version` to `1.70` - [#1241](https://github.com/use-ink/cargo-contract/pull/1241)

### Fixed
- Fix parsing of docker STDOUT - [#1526](https://github.com/use-ink/cargo-contract/pull/1526)
- Remove docker container on build failure - [#1531](https://github.com/use-ink/cargo-contract/pull/1531)
- Fix build `--verifiable` command [#1511](https://github.com/use-ink/cargo-contract/pull/1511)
- Do not allow to execute calls on immutable contract messages - [#1397](https://github.com/use-ink/cargo-contract/pull/1397)
- Improve JSON Output for Upload and Remove Commands - [#1389](https://github.com/use-ink/cargo-contract/pull/1389)
- Fix for a Url to String conversion in `info` command - [#1330](https://github.com/use-ink/cargo-contract/pull/1330)
- Configure tty output correctly - [#1209](https://github.com/use-ink/cargo-contract/pull/1209)
- Set `lto = "thin"` for metadata build to fix `linkme` on macOS - [#1200](https://github.com/use-ink/cargo-contract/pull/1200)
- fix(build): An error when running with `--lint` - [#1174](https://github.com/use-ink/cargo-contract/pull/1174)
- Dry-run result output improvements - [#1123](https://github.com/use-ink/cargo-contract/pull/1123)
- feat: use `CARGO_ENCODED_RUSTFLAGS` instead of `RUSTFLAGS` - [#1124](https://github.com/use-ink/cargo-contract/pull/1124)

## [4.0.0-rc.4]

### Added
- Export `ink_metadata` types in `transcode` crate - [#1522](https://github.com/use-ink/cargo-contract/pull/1522)

### Fixed
- Fix parsing of docker STDOUT - [#1526](https://github.com/use-ink/cargo-contract/pull/1526)
- Remove docker container on build failure - [#1531](https://github.com/use-ink/cargo-contract/pull/1531)

## [4.0.0-rc.3]

### Fixed
- Fix build `--verifiable` command [#1511](https://github.com/use-ink/cargo-contract/pull/1511)

## [4.0.0-rc.2]

### Added
- Improved error message for Strings as CLI arguments - [#1492](https://github.com/use-ink/cargo-contract/pull/1492)
- Add a user-friendly view of contract storage data in the form of a table - [#1414](https://github.com/use-ink/cargo-contract/pull/1414)
- Add `rpc` command - [#1458](https://github.com/use-ink/cargo-contract/pull/1458)

### Changed
- Print type comparison warning only on `--verbose` - [#1483](https://github.com/use-ink/cargo-contract/pull/1483)
- Mandatory dylint-based lints - [#1412](https://github.com/use-ink/cargo-contract/pull/1412)
- Add a new tabular layout for the contract storage data - [#1485](https://github.com/use-ink/cargo-contract/pull/1485)

## [4.0.0-rc.1]

### Changed
- Run wasm-opt first, remove sign_ext feature - [#1416](https://github.com/use-ink/cargo-contract/pull/1416)

## [4.0.0-rc]

### Added
- Add schema generation and verification - [#1404](https://github.com/use-ink/cargo-contract/pull/1404)
- Compare `Environment` types against the node - [#1377](https://github.com/use-ink/cargo-contract/pull/1377)
- Detect `INK_STATIC_BUFFER_SIZE` env var - [#1310](https://github.com/use-ink/cargo-contract/pull/1310)
- Add `verify` command - [#1306](https://github.com/use-ink/cargo-contract/pull/1306)
- Add `--binary` flag for `info` command - [#1311](https://github.com/use-ink/cargo-contract/pull/1311/)
- Add `--all` flag for `info` command - [#1319](https://github.com/use-ink/cargo-contract/pull/1319)
- Add contract language detection feature for `info` command - [#1329](https://github.com/use-ink/cargo-contract/pull/1329)
- Add warning message when using incompatible contract's ink! version - [#1334](https://github.com/use-ink/cargo-contract/pull/1334)
- Add workspace support -[#1358](https://github.com/use-ink/cargo-contract/pull/1358)
- Add `Storage Total Deposit` to `info` command output - [#1347](https://github.com/use-ink/cargo-contract/pull/1347)
- Add dynamic types support - [#1399](https://github.com/use-ink/cargo-contract/pull/1399)
- Basic storage inspection command - [#1395](https://github.com/use-ink/cargo-contract/pull/1395)

### Changed
- Bump `subxt` to `0.32.0` - [#1352](https://github.com/use-ink/cargo-contract/pull/1352)
- Remove check for compatible `scale` and `scale-info` versions - [#1370](https://github.com/use-ink/cargo-contract/pull/1370)
- Bump `ink` to `5.0.0-rc` - [#1415](https://github.com/use-ink/cargo-contract/pull/1415)

### Fixed
- Do not allow to execute calls on immutable contract messages - [#1397](https://github.com/use-ink/cargo-contract/pull/1397)
- Improve JSON Output for Upload and Remove Commands - [#1389](https://github.com/use-ink/cargo-contract/pull/1389)
- Fix for a Url to String conversion in `info` command - [#1330](https://github.com/use-ink/cargo-contract/pull/1330)

## [4.0.0-alpha]

Replaces the yanked `3.1.0` due to issues with supporting *both* Rust versions < `1.70`
and >= `1.70`.

If you intend to use `cargo-contract` with Rust >= `1.70`, and deploy to a node with a
version of `pallet-contracts` at least `polkadot-1.0.0`, then this is the release to use.

If you still want to compile with `1.69` and target an older version of `pallet-contracts`
then use the previous `3.0.1` release.

**Notable changes:**
- Verifiable builds inside a docker container - [#1148](https://github.com/use-ink/cargo-contract/pull/1148)
- Extrinsics extracted to separate crate - [#1181](https://github.com/use-ink/cargo-contract/pull/1181)
- Fix building contracts with Rust >= 1.70: enable `sign_ext` Wasm opcode - [#1189](https://github.com/use-ink/cargo-contract/pull/1189)

### Added
- Standardised verifiable builds - [#1148](https://github.com/use-ink/cargo-contract/pull/1148)
- Enable Wasm sign_ext [#1189](https://github.com/use-ink/cargo-contract/pull/1189)
- Expose extrinsics operations as a library - [#1181](https://github.com/use-ink/cargo-contract/pull/1181)
- Suggest valid message or constructor name, when misspelled - [#1162](https://github.com/use-ink/cargo-contract/pull/1162)
- Add flag -y as a shortcut for --skip-confirm - [#1127](https://github.com/use-ink/cargo-contract/pull/1127)
- Add command line argument --max-memory-pages - [#1128](https://github.com/use-ink/cargo-contract/pull/1128)
- Show Gas consumption by default for dry-runs - [#1121](https://github.com/use-ink/cargo-contract/pull/1121)

### Changed
- Dry-run result output improvements - [1123](https://github.com/use-ink/cargo-contract/pull/1123)
- Display build progress with --output-json, print to stderr - [1211](https://github.com/use-ink/cargo-contract/pull/1211)
- Update `subxt` to `0.30.1` with new `subxt-signer` crate - [#1236](https://github.com/use-ink/cargo-contract/pull/1236)
- Upgrade wasm-opt to 0.113 - [#1188](https://github.com/use-ink/cargo-contract/pull/1188)
- Update substrate dependencies - [#1149](https://github.com/use-ink/cargo-contract/pull/1149)
- Make output format of cargo contract info consistent with other subcommands - [#1120](https://github.com/use-ink/cargo-contract/pull/1120)
- set minimum supported `rust-version` to `1.70` - [#1241](https://github.com/use-ink/cargo-contract/pull/1241)
- `[extrinsics]` update metadata to `substrate-contracts-node 0.29` - [#1242](https://github.com/use-ink/cargo-contract/pull/1242)

### Fixed
- Configure tty output correctly - [#1209](https://github.com/use-ink/cargo-contract/pull/1209)
- Set `lto = "thin"` for metadata build to fix `linkme` on macOS - [#1200](https://github.com/use-ink/cargo-contract/pull/1200)
- fix(build): An error when running with `--lint` - [#1174](https://github.com/use-ink/cargo-contract/pull/1174)
- Dry-run result output improvements - [#1123](https://github.com/use-ink/cargo-contract/pull/1123)
- feat: use `CARGO_ENCODED_RUSTFLAGS` instead of `RUSTFLAGS` - [#1124](https://github.com/use-ink/cargo-contract/pull/1124)

## [3.1.0] **YANKED**

## [3.0.1]

### Fixed
- `[contract-build]` flush the remaining buffered bytes - [1118](https://github.com/use-ink/cargo-contract/pull/1118)

## [3.0.0]

### Added
- Experimental support for RISC-V contracts - [#1076](https://github.com/use-ink/cargo-contract/pull/1076)

### Changed
- Contracts are build as `bin` crate now (we used `cdylib` before) - [#1076](https://github.com/use-ink/cargo-contract/pull/1076)
  - BREAKING CHANGE: Make sure that your contract is `no_main` by having this on top of your contract:
    - `#![cfg_attr(not(feature = "std"), no_std, no_main)]`
    - This will be detected and suggested for `error[E0601]` - [#1113](https://github.com/use-ink/cargo-contract/pull/1113)
- Update contracts node metadata (#1105)
  - Compatible with `substrate-contracts-node 0.25.0-a2b09462c7c`

### Fixed
- Fix original Wasm artifact path [#1116](https://github.com/use-ink/cargo-contract/pull/1116)

## [2.2.1]

### Fixed
- Revert "Bump tracing from 0.1.37 to 0.1.38" - [#1096](https://github.com/use-ink/cargo-contract/pull/1096)

## [2.2.0]

### Added
- Add `info` command - [#993](https://github.com/use-ink/cargo-contract/pull/993)
- Add `--output-json` flag for `info` command - [#1007](https://github.com/use-ink/cargo-contract/pull/1007)

### Changed
- Minimum requirements of `ink!` dependencies all updated to `4.2.0` - [#1084](https://github.com/use-ink/cargo-contract/pull/1084)
- Upgrade `subxt` to `0.28` [#1039](https://github.com/use-ink/cargo-contract/pull/1039)
- Upgrade `scale-info` to `2.5` [#1057](https://github.com/use-ink/cargo-contract/pull/1057)

### Fixed
- Rewrites build file path in manifest [#1077](https://github.com/use-ink/cargo-contract/pull/1077)
- Only copy and rewrite target contract manifest [#1079](https://github.com/use-ink/cargo-contract/pull/1079)

## [2.1.0]

### Changed
- Dry-run `instantiate`, `call` and `upload` commands by default - [#999](https://github.com/use-ink/cargo-contract/pull/999)

### Added
- Add `cargo contract encode` command - [#998](https://github.com/use-ink/cargo-contract/pull/998)

### Fixed
- Limit input length for `decode` command - [#982](https://github.com/use-ink/cargo-contract/pull/982)
- Pass contract features to metadata gen package - [#1005](https://github.com/use-ink/cargo-contract/pull/1005)
- Custom AccountId32 impl, remove substrate deps - [#1010](https://github.com/use-ink/cargo-contract/pull/1010)
  - Fixes issue with with incompatible `wasmtime` versions when dependant project has old substrate dependencies.

### [2.0.2]

### Fixed
- Explicitly enable `std` feature for metadata generation [#977](https://github.com/use-ink/cargo-contract/pull/977)
- Return artifact paths when contracts unchanged [#992](https://github.com/use-ink/cargo-contract/pull/992)
- Minimum requirements of `ink!` dependencies all updated to `4.0.1`

## [2.0.1]

### Fixed
- Return correct contract id for `instantiate` command with subcontracts ‒ [#777](https://github.com/use-ink/cargo-contract/pull/777)
- Bump template to ink! 4.0 ‒ [#971](https://github.com/use-ink/cargo-contract/pull/971)

## [2.0.0]

Major release compatible with `ink! 4.0.0`. All the changes in aggregate since `1.5`:

### Added
- Add support for ink!'s `version` metadata field - [#641](https://github.com/use-ink/cargo-contract/pull/641)
- Add Rust specific build info to metadata - [#680](https://github.com/use-ink/cargo-contract/pull/680)
- Log code hash if contract is already uploaded - [#805](https://github.com/use-ink/cargo-contract/pull/805)
- Add remove command - [#837](https://github.com/use-ink/cargo-contract/pull/837)

### Changed
- Build contracts and dylint driver with stable - [#698](https://github.com/use-ink/cargo-contract/pull/698)
- Compile dylints when compiling the contract - [#703](https://github.com/use-ink/cargo-contract/pull/703)
- Move transcode example to doc test, add helper method - [#705](https://github.com/use-ink/cargo-contract/pull/705)
  - Note that alongside this PR we released [`contract-transcode@0.2.0`](https://crates.io/crates/contract-transcode/0.2.0)
- Replace custom RPCs by `state_call` - [#701](https://github.com/use-ink/cargo-contract/pull/701)
- Removed requirement to install binaryen. The `wasm-opt` tool is now compiled into `cargo-contract` - [#766](https://github.com/use-ink/cargo-contract/pull/766).
- Make linting opt in with `--lint` - [#799](https://github.com/use-ink/cargo-contract/pull/799)
- Update to weights v2 - [#809](https://github.com/use-ink/cargo-contract/pull/809)
- Update validation for renamed FFI functions - [#816](https://github.com/use-ink/cargo-contract/pull/816)
- Denominated units for balances in events - [#750](https://github.com/use-ink/cargo-contract/pull/750)
- Upgrade wasm-opt to 0.110.2 - [#802](https://github.com/use-ink/cargo-contract/pull/802)
- Pass `--features` through to `cargo` - [#853](https://github.com/use-ink/cargo-contract/pull/853/files)
- Bump minimum requirement of `scale-info` in template to `2.3` - [#847](https://github.com/use-ink/cargo-contract/pull/847/files)
- Remove `unstable` module check, add `--skip-wasm-validation` - [#846](https://github.com/use-ink/cargo-contract/pull/846/files)
- Extract lib for invoking contract build - [#787](https://github.com/use-ink/cargo-contract/pull/787/files)
- Upgrade wasm-opt to 0.111.0 [#888](https://github.com/use-ink/cargo-contract/pull/888)
- Enable `wasm-opt` MVP features only [#891](https://github.com/use-ink/cargo-contract/pull/891)
- Require env_type transcoders to be Send + Sync [#879](https://github.com/use-ink/cargo-contract/pull/879)
- Extrinsics: allow specifying contract artifact directly [#893](https://github.com/use-ink/cargo-contract/pull/893)
- Upgrade `subxt` to `0.26` [#924](https://github.com/use-ink/cargo-contract/pull/924)
- Display detailed cause of an error [#931](https://github.com/use-ink/cargo-contract/pull/931)
- Use package name instead of lib name, default to "rlib" [#929](https://github.com/use-ink/cargo-contract/pull/929)
- Rename `metadata.json` to `{contract_name}.json` - [#952](https://github.com/use-ink/cargo-contract/pull/952)
- Do not postprocess or generate metadata if contract unchanged [#964](https://github.com/use-ink/cargo-contract/pull/964)
- Update `subxt` and substrate dependencies [#968](https://github.com/use-ink/cargo-contract/pull/968)

### Fixed
- Fix `tracing_subscriber` filtering - [#702](https://github.com/use-ink/cargo-contract/pull/702)
- Sync version of transcode crate to fix metadata parsing - [#723](https://github.com/use-ink/cargo-contract/pull/723)
- Fix numbering of steps during `build` - [#715](https://github.com/use-ink/cargo-contract/pull/715)
- Skip linting if running building in --offline mode -  [#737](https://github.com/use-ink/cargo-contract/pull/737)
- Fix storage deposit limit encoding - [#751](https://github.com/use-ink/cargo-contract/pull/751)
- Rewrite relative path for `dev-dependency` - [#760](https://github.com/use-ink/cargo-contract/pull/760)
- Log failure instead of failing when decoding an event - [#769](https://github.com/use-ink/cargo-contract/pull/769)
- Fixed having non-JSON output after calling `instantiate` with `--output-json` - [#839](https://github.com/use-ink/cargo-contract/pull/839/files)
- add `-C target-cpu=mvp` rust flag to build command - [#838](https://github.com/use-ink/cargo-contract/pull/838/files)
- Miscellaneous extrinsics display improvements [#916](https://github.com/use-ink/cargo-contract/pull/916)
- Fix decoding of `LangError` [#919](https://github.com/use-ink/cargo-contract/pull/919)
- Respect the lockfile [#948](https://github.com/use-ink/cargo-contract/pull/948)
- Error if mismatching # of args for instantiate/call [#966](https://github.com/use-ink/cargo-contract/pull/966)
- Pretty-print call dry-run return data [#967](https://github.com/use-ink/cargo-contract/pull/967)

### Removed
- Remove the `test` command [#958](https://github.com/use-ink/cargo-contract/pull/958)
- Remove rust toolchain channel check - [#848](https://github.com/use-ink/cargo-contract/pull/848/files)

## [2.0.0-rc.1] - 2023-02-01
Second release candidate compatible with `ink! 4.0.0-rc`.

### Changed
- Upgrade `subxt` to `0.26` [#924](https://github.com/use-ink/cargo-contract/pull/924)
- Display detailed cause of an error [#931](https://github.com/use-ink/cargo-contract/pull/931)
- Use package name instead of lib name, default to "rlib" [#929](https://github.com/use-ink/cargo-contract/pull/929)

### Fixed
- Miscellaneous extrinsics display improvements [#916](https://github.com/use-ink/cargo-contract/pull/916)
- Fix decoding of `LangError` [#919](https://github.com/use-ink/cargo-contract/pull/919)

## [2.0.0-rc] - 2023-01-12

First release candidate for compatibility with `ink! 4.0-rc`.

### Changed
-  Extrinsics: allow specifying contract artifact directly [#893](https://github.com/use-ink/cargo-contract/pull/893)

### Added
- Add `cargo contract remove` command [#837](https://github.com/use-ink/cargo-contract/pull/837)

## [2.0.0-beta.2] - 2023-01-09

### Changed
- Upgrade wasm-opt to 0.111.0 [#888](https://github.com/use-ink/cargo-contract/pull/888)
- Enable `wasm-opt` MVP features only [#891](https://github.com/use-ink/cargo-contract/pull/891)
- Require env_type transcoders to be Send + Sync [#879](https://github.com/use-ink/cargo-contract/pull/879)

### Fixed
- Add determinism arg to upload TX [#870](https://github.com/use-ink/cargo-contract/pull/870)

## [2.0.0-beta.1] - 2022-12-07

### Changed
- Pass `--features` through to `cargo` - [#853](https://github.com/use-ink/cargo-contract/pull/853/files)
- Remove rust toolchain channel check - [#848](https://github.com/use-ink/cargo-contract/pull/848/files)
- Bump minimum requirement of `scale-info` in template to `2.3` - [#847](https://github.com/use-ink/cargo-contract/pull/847/files)
- Remove `unstable` module check, add `--skip-wasm-validation` - [#846](https://github.com/use-ink/cargo-contract/pull/846/files)
- Extract lib for invoking contract build - [#787](https://github.com/use-ink/cargo-contract/pull/787/files)

### Fixed
- Fixed having non-JSON output after calling `instantiate` with `--output-json` - [#839](https://github.com/use-ink/cargo-contract/pull/839/files)
- add `-C target-cpu=mvp` rust flag to build command - [#838](https://github.com/use-ink/cargo-contract/pull/838/files)

## [2.0.0-beta] - 2022-11-22

This release supports the ink! [`v4.0.0-beta`](https://github.com/use-ink/ink/releases/tag/v4.0.0-beta) release.

### Changed
- Update to weights v2 - [#809](https://github.com/use-ink/cargo-contract/pull/809)
- Update validation for renamed FFI functions - [#816](https://github.com/use-ink/cargo-contract/pull/816)
- Denominated units for balances in events - [#750](https://github.com/use-ink/cargo-contract/pull/750)
- Upgrade wasm-opt to 0.110.2 - [#802](https://github.com/use-ink/cargo-contract/pull/802)

### Added
- Log code hash if contract is already uploaded - [#805](https://github.com/use-ink/cargo-contract/pull/805)

## [2.0.0-alpha.5] - 2022-10-27

### Added
- Add Rust specific build info to metadata - [#680](https://github.com/use-ink/cargo-contract/pull/680)

### Changed
- Removed requirement to install binaryen. The `wasm-opt` tool is now compiled into `cargo-contract` - [#766](https://github.com/use-ink/cargo-contract/pull/766).
- Make linting opt in with `--lint` - [#799](https://github.com/use-ink/cargo-contract/pull/799)

### Fixed
-  Log failure instead of failing when decoding an event - [#769](https://github.com/use-ink/cargo-contract/pull/769)

## [2.0.0-alpha.4] - 2022-10-03

### Fixed
- Fix storage deposit limit encoding - [#751](https://github.com/use-ink/cargo-contract/pull/751)
- Rewrite relative path for `dev-dependency` - [#760](https://github.com/use-ink/cargo-contract/pull/760)

## [2.0.0-alpha.3] - 2022-09-21

This release supports compatibility with the [`v4.0.0-alpha.3`](https://github.com/use-ink/ink/releases/tag/v4.0.0-alpha.3)
release of `ink!`. It is *not* backwards compatible with older versions of `ink!`.

### Added
- `--output-json` support for `call`, `instantiate` and `upload` commands - [#722](https://github.com/use-ink/cargo-contract/pull/722)
- Denominated units for Balances - [#750](https://github.com/use-ink/cargo-contract/pull/750)
- Use new ink entrance crate - [#728](https://github.com/use-ink/cargo-contract/pull/728)

### Fixed
- Skip linting if running building in --offline mode -  [#737](https://github.com/use-ink/cargo-contract/pull/737)

## [2.0.0-alpha.2] - 2022-09-02

### Fixed
- Sync version of transcode crate to fix metadata parsing - [#723](https://github.com/use-ink/cargo-contract/pull/723)
- Fix numbering of steps during `build` - [#715](https://github.com/use-ink/cargo-contract/pull/715)

## [2.0.0-alpha.1] - 2022-08-24

This release brings two exciting updates! First, contracts can now be built using the
`stable` Rust toolchain! Don't ask us how we managed to do this 👻.

Secondly, it allows you to build ink! `v4.0.0-alpha.1`, which introduced a small - but
breaking - change to the ink! ABI as part of [use-ink/ink#1313](https://github.com/use-ink/ink/pull/1313).

### Added
- Add support for ink!'s `version` metadata field - [#641](https://github.com/use-ink/cargo-contract/pull/641)

### Changed
- Build contracts and dylint driver with stable - [#698](https://github.com/use-ink/cargo-contract/pull/698)
- Compile dylints when compiling the contract - [#703](https://github.com/use-ink/cargo-contract/pull/703)
- Move transcode example to doc test, add helper method - [#705](https://github.com/use-ink/cargo-contract/pull/705)
    - Note that alongside this PR we released [`contract-transcode@0.2.0`](https://crates.io/crates/contract-transcode/0.2.0)
- Replace custom RPCs by `state_call` - [#701](https://github.com/use-ink/cargo-contract/pull/701)

### Fixed
- Fix `tracing_subscriber` filtering - [#702](https://github.com/use-ink/cargo-contract/pull/702)

## [1.5.0] - 2022-08-15

### Added
- Dry run gas limit estimation - [#484](https://github.com/use-ink/cargo-contract/pull/484)

### Changed
- Bump `ink_*` crates to `v3.3.1` - [#686](https://github.com/use-ink/cargo-contract/pull/686)
- Refactor out transcode as a separate library - [#597](https://github.com/use-ink/cargo-contract/pull/597)
- Sync `metadata` version with `cargo-contract` - [#611](https://github.com/use-ink/cargo-contract/pull/611)
- Adapt to new subxt API - [#678](https://github.com/use-ink/cargo-contract/pull/678)
- Replace log/env_logger with tracing/tracing_subscriber - [#689](https://github.com/use-ink/cargo-contract/pull/689)
- Contract upload: emitting a warning instead of an error when the contract already
  existed is more user friendly - [#644](https://github.com/use-ink/cargo-contract/pull/644)

### Fixed
- Fix windows dylint build [#690](https://github.com/use-ink/cargo-contract/pull/690)
- Fix `instantiate_with_code` with already uploaded code [#594](https://github.com/use-ink/cargo-contract/pull/594)


## [1.4.0] - 2022-05-18

### Changed
- Updated `cargo contract new` template dependencies to ink! `version = "3"` - [#569](https://github.com/use-ink/cargo-contract/pull/569)
- Improved documentation on how to invoke `cargo contract decode` - [#572](https://github.com/use-ink/cargo-contract/pull/572)

### Fixed
- Make constructor selector look for exact function name - [#562](https://github.com/use-ink/cargo-contract/pull/562) (thanks [@forgetso](https://github.com/forgetso)!)
- Fix dirty directory issue when crate installation had been interrupted - [#571](https://github.com/use-ink/cargo-contract/pull/571)

## [1.3.0] - 2022-05-09

### Added
- Allow hex literals for unsigned integers - [#547](https://github.com/use-ink/cargo-contract/pull/547)

### Fixed
- Display `H256` instances in events as hex encoded string - [#550](https://github.com/use-ink/cargo-contract/pull/550)
- Fix extrinsic params for contract chains - [#523](https://github.com/use-ink/cargo-contract/pull/523)
- Fix `Vec<AccountId>` args - [#519](https://github.com/use-ink/cargo-contract/pull/519)
- Fix `--dry-run` error deserialization and report error details - [#534](https://github.com/use-ink/cargo-contract/pull/534)

## [1.2.0] - 2022-04-13

### Added
- `decode` command for event, message and constructor data decoding - [#481](https://github.com/use-ink/cargo-contract/pull/481)

### Fixed
- Fix usage of `check-only` and remove need for `FromStr` impl - [#499](https://github.com/use-ink/cargo-contract/pull/499)

## [1.1.1] - 2022-04-05

### Fixed
- Fix linting support for Apple Silicon (and some other architectures) - [#489](https://github.com/use-ink/cargo-contract/pull/489)
- Allow multiple args values for call and instantiate commands - [#480](https://github.com/use-ink/cargo-contract/pull/480)
- Fix event decoding - [`c721b1`](https://github.com/use-ink/cargo-contract/commit/c721b19519e579de41217aa347625920925d8040)

## [1.1.0] - 2022-03-18

### Added
- `--skip-linting` flag that allows to skip the linting step during build process - [#468](https://github.com/use-ink/cargo-contract/pull/468)

## [1.0.1] - 2022-03-18
- Improved error reporting during installation - [#469](https://github.com/use-ink/cargo-contract/pull/469)

## [1.0.0] - 2022-03-17

### Changed
- Updated `cargo contract new` template dependencies to ink! `3.0` - [#466](https://github.com/use-ink/cargo-contract/pull/466)

## [0.18.0] - 2022-03-14

### Interact with contracts: upload, instantiate and call commands

We added commands to upload, instantiate and call contracts!
This allows interacting with contracts on live chains with a compatible
[`pallet-contracts`](https://github.com/paritytech/substrate/tree/master/frame/contracts).

For command-line examples on how to use these commands see [#79](https://github.com/use-ink/cargo-contract/pull/79).

### Linting rules for smart contracts

We are introducing a linter for ink! smart contracts in this release!
From now on `cargo-contract` checks if the ink! smart contract that is
`build` or `check`-ed follows certain rules.

As a starting point we've only added one linting rule so far; it asserts correct
initialization of the [`ink_storage::Mapping`](https://use-ink.github.io/ink/ink_storage/struct.Mapping.html)
data structure.

In order for the linting to work with your smart contract, the contract has to be
written in at least ink! 3.0.0-rc9. If it's older the linting will just always succeed.

### Added
- Interact with contracts: upload, instantiate and call commands - [#79](https://github.com/use-ink/cargo-contract/pull/79)
- Add linting to assert correct initialization of [`ink_storage::Mapping`](https://use-ink.github.io/ink/ink_storage/struct.Mapping.html) - [#431](https://github.com/use-ink/cargo-contract/pull/431)

### Changed
- Upgrade `subxt`, SCALE crates, and substrate primitive `sp-*` crates [#451](https://github.com/use-ink/cargo-contract/pull/451).
- Updated `cargo contract new` template dependencies to ink! `3.0.0-rc9` - [#443](https://github.com/use-ink/cargo-contract/pull/443)

## [0.17.0] - 2022-01-19

### Changed
- Updated `cargo contract new` template dependencies to ink! `3.0.0-rc8` - [#402](https://github.com/use-ink/cargo-contract/pull/402)
- Reverted the disabled overflow checks in the `cargo contract new` template - [#376](https://github.com/use-ink/cargo-contract/pull/376)
- Migrated to 2021 edition, enforcing MSRV of `1.56.1` - [#360](https://github.com/use-ink/cargo-contract/pull/360)

### Added
- For contract size optimization added `workspace` section to override parent `workspace` - [#378](https://github.com/use-ink/cargo-contract/pull/378)

## [0.16.0] - 2021-11-25

### Changed
- Updated `cargo contract new` template dependencies to ink! `3.0.0-rc7` - [#374](https://github.com/use-ink/cargo-contract/pull/374)
- Disabled overflow checks in the `cargo contract new` template - [#372](https://github.com/use-ink/cargo-contract/pull/372)
- Use `-Clinker-plugin-lto` if `lto` is enabled (reduces the size of a contract) - [#358](https://github.com/use-ink/cargo-contract/pull/358)
- Deserialize metadata - [#368](https://github.com/use-ink/cargo-contract/pull/368)

### Added
- Added a `--offline` flag to build contracts without network access - [#356](https://github.com/use-ink/cargo-contract/pull/356)

## [0.15.0] - 2021-10-18

### Changed
- Update to `scale-info` 1.0 and support new metadata versioning - [#342](https://github.com/use-ink/cargo-contract/pull/342)
- Update `cargo contract new` template dependencies to ink! `rc6` - [#342](https://github.com/use-ink/cargo-contract/pull/342)

## [0.14.0] - 2021-08-12

### Added
-  Add option for JSON formatted output - [#324](https://github.com/use-ink/cargo-contract/pull/324)

### Changed
- Use new dependency resolver for template contract - [#325](https://github.com/use-ink/cargo-contract/pull/325)
- Do not strip out panic messages in debug builds - [#326](https://github.com/use-ink/cargo-contract/pull/326)

## [0.13.1] - 2021-08-03

### Fixed
- Fixed a Windows issue with contract files in sub-folders - [#313](https://github.com/use-ink/cargo-contract/pull/313)

## [0.13.0] - 2021-07-22

### Added
- Convenient off-chain testing through `cargo contract test` - [#283](https://github.com/use-ink/cargo-contract/pull/283)
- Build contracts in debug mode by default, add `--release` flag - [#298](https://github.com/use-ink/cargo-contract/pull/298)
- Add `--keep-symbols` flag for better Wasm analysis capabilities  - [#302](https://github.com/use-ink/cargo-contract/pull/302)

### Changed
- Change default optimizations pass to focus on code size - [#305](https://github.com/use-ink/cargo-contract/pull/305)

## [0.12.1] - 2021-05-25

### Added
- Suggest `binaryen` installation from GitHub release on outdated version - [#274](https://github.com/use-ink/cargo-contract/pull/274)

### Fixed
- Always use library targets name for contract artifacts - [#277](https://github.com/use-ink/cargo-contract/pull/277)

## [0.12.0] - 2021-04-21

### Fixed
- Fixed `ERROR: The workspace root package should be a workspace member` when building a contract
  under Windows - [#261](https://github.com/use-ink/cargo-contract/pull/261)

### Removed
- Remove support for `--binaryen-as-dependency` - [#251](https://github.com/use-ink/cargo-contract/pull/251)
- Remove support for the deprecated `cargo contract generate-metadata` command - [#265](https://github.com/use-ink/cargo-contract/pull/265)
- Remove pinned `funty` dependency from "new project" template - [#260](https://github.com/use-ink/cargo-contract/pull/260)

## [0.11.1] - 2021-04-06

### Fixed
- Fix `wasm-opt --version` parsing - [#248](https://github.com/use-ink/cargo-contract/pull/248)

## [0.11.0] - 2021-03-31

### Added
- Improve error output for `wasm-opt` interaction - [#244](https://github.com/use-ink/cargo-contract/pull/244)
- Check optimized Wasm output file exists - [#243](https://github.com/use-ink/cargo-contract/pull/243)
- Detect `wasm-opt` version compatibility and improve error messages - [#242](https://github.com/use-ink/cargo-contract/pull/242)
- Detect version mismatches of `parity-scale-codec` in contract and ink! dependency - [#237](https://github.com/use-ink/cargo-contract/pull/237)
- Support specifying `optimization-passes` in the release profile - [#231](https://github.com/use-ink/cargo-contract/pull/231)
- Support specifying `optimization-passes` on the CLI - [#216](https://github.com/use-ink/cargo-contract/pull/216)
- Use `ink::test` attribute in "new project" template - [#190](https://github.com/use-ink/cargo-contract/pull/190)

### Fixed
- Only allow new contract names beginning with an alphabetic character - [#219](https://github.com/use-ink/cargo-contract/pull/219)
- Upgrade `cargo-metadata` and fix usages - [#210](https://github.com/use-ink/cargo-contract/pull/210)

## [0.10.0] - 2021-03-02

### Fixed
- no periods in new contract names - [#192](https://github.com/use-ink/cargo-contract/pull/192)

### Changed
- Update `cargo contract new` template dependencies for `ink!` `rc3` - [#204](https://github.com/use-ink/cargo-contract/pull/204)

## [0.9.1] - 2021-02-24

### Fixed
- Fix linker error when building complex contracts - [#199](https://github.com/use-ink/cargo-contract/pull/199)

## [0.9.0] - 2021-02-22

### Added
- Implement Wasm validation for known issues/markers - [#171](https://github.com/use-ink/cargo-contract/pull/171)

### Changed
- Use either `binaryen-rs` dep or `wasm-opt` binary - [#168](https://github.com/use-ink/cargo-contract/pull/168)
- Update to scale-info 0.5 and codec 2.0 - [#164](https://github.com/use-ink/cargo-contract/pull/164)
- Put build artifacts under `target/ink/` - [#122](https://github.com/use-ink/cargo-contract/pull/122)

### Fixed
- Fix `wasm-opt` regression - [#187](https://github.com/use-ink/cargo-contract/pull/187)
- Generate metadata explicitly for the contract which is build - [#174](https://github.com/use-ink/cargo-contract/pull/174)
- Fix bug with empty Wasm file when using system binaryen for optimization - [#179](https://github.com/use-ink/cargo-contract/pull/179)
- Suppress output on `--quiet` - [#165](https://github.com/use-ink/cargo-contract/pull/165)
- Do not generate build artifacts under `target` for `check` - [#124](https://github.com/use-ink/cargo-contract/pull/124)
- update wasm-path usage name - [#135](https://github.com/use-ink/cargo-contract/pull/135)

## [0.8.0] - 2020-11-27

- Exit with 1 on Err [#109](https://github.com/use-ink/cargo-contract/pull/109)
- Use package name instead of lib name for metadata dependency [#107](https://github.com/use-ink/cargo-contract/pull/107)
- Do not prettify JSON for bundle [#105](https://github.com/use-ink/cargo-contract/pull/105)
- Make `source.hash` non-optional, remove metadata-only [#104](https://github.com/use-ink/cargo-contract/pull/104)
- Implement new commands `build` and `check` + introduce bundles (.contract files) [#97](https://github.com/use-ink/cargo-contract/pull/97)
- Replace xbuild with cargo build-std [#99](https://github.com/use-ink/cargo-contract/pull/99)
- Use binaryen-rs as dep instead of requiring manual wasm-opt installation [#95](https://github.com/use-ink/cargo-contract/pull/95)
- Specify optional --manifest-path for build and generate-metadata [#93](https://github.com/use-ink/cargo-contract/pull/93)

## [0.7.1] - 2020-10-26

- Update new command template to ink! 3.0-rc2 [#85](https://github.com/use-ink/cargo-contract/pull/85)

## [0.7.0] - 2020-10-13

- Fix deprecation warnings [#82](https://github.com/use-ink/cargo-contract/pull/82)
- Use ink 3.0.0-rc1 [#82](https://github.com/use-ink/cargo-contract/pull/82)
- [template] now uses ink_env and ink_storage [#81](https://github.com/use-ink/cargo-contract/pull/81)
- Update new command template to ink! 3.0 syntax [#80](https://github.com/use-ink/cargo-contract/pull/80)
- Extract contract metadata to its own crate [#69](https://github.com/use-ink/cargo-contract/pull/69)
- Fix ManifestPath compiler errors [#73](https://github.com/use-ink/cargo-contract/pull/73)
- Upgrade cargo-xbuild and other dependencies [#71](https://github.com/use-ink/cargo-contract/pull/71)
- Update subxt and async-std dependencies [#66](https://github.com/use-ink/cargo-contract/pull/66)
- Generate extended contract metadata [#62](https://github.com/use-ink/cargo-contract/pull/62)
- Autogenerate abi/metadata package [#58](https://github.com/use-ink/cargo-contract/pull/58)
- Extract workspace to module directory [#59](https://github.com/use-ink/cargo-contract/pull/59)
- Add preferred default release profile settings [#55](https://github.com/use-ink/cargo-contract/pull/55)
- Add option to build with unmodified original manifest [#51](https://github.com/use-ink/cargo-contract/pull/51)
- Update cargo-xbuild [#54](https://github.com/use-ink/cargo-contract/pull/54)

## [0.6.1] - 2020-05-12

- Fix LTO regressions in nightly toolchain [#52](https://github.com/use-ink/cargo-contract/pull/52)

## [0.6.0] - 2020-03-25

- First release to crates.io
- Use `subxt` release from [crates.io](https://crates.io/crates/substrate-subxt)

## [0.5.0] - 2020-03-18

- Upgrades dependencies [#45](https://github.com/use-ink/cargo-contract/pull/45)
- Update template to ink! 2.0 dependencies [#47](https://github.com/use-ink/cargo-contract/pull/47)

## [0.4.1] - 2020-02-26

- Fix: fail the whole build process if the contract build fails.

## [0.4.0] - 2020-02-26

- Minimize contract wasm binary size:
  - Run `wasm-opt` on the contract Wasm binary.
  - Uses [`cargo-xbuild`](https://github.com/rust-osdev/cargo-xbuild) to build custom sysroot crates without panic string
bloat.
  - Automatically removes the `rlib` crate type from `Cargo.toml`, removing redundant metadata.
- Removes requirement for linker args specified in `.cargo/config`.
- Added `--verbose` and `--quiet` flags for `build` and `generate-metadata` commands.<|MERGE_RESOLUTION|>--- conflicted
+++ resolved
@@ -7,11 +7,8 @@
 [Unreleased]
 
 ### Fixed
-<<<<<<< HEAD
+- Event decoding when interacting with a contract - [2162](https://github.com/use-ink/cargo-contract/pull/2162)
 - Accept plain string call arguments by inferring types from metadata - [2161](https://github.com/use-ink/cargo-contract/pull/2161).
-=======
-- Event decoding when interacting with a contract - [2162](https://github.com/use-ink/cargo-contract/pull/2162)
->>>>>>> 9285170c
 
 ## Version 6.0.0-beta
 
