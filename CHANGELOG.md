# Changelog
All notable changes to this project will be documented in this file.

The format is based on [Keep a Changelog](https://keepachangelog.com/en/1.0.0/),
and this project adheres to [Semantic Versioning](https://semver.org/spec/v2.0.0.html).

## [Unreleased]

<<<<<<< HEAD
### Added
- Add Rust specific build info to metadata - [#680](https://github.com/paritytech/cargo-contract/pull/680)
=======
### Changed
- Removed requirement to install binaryen. The `wasm-opt` tool is now compiled into `cargo-contract`.

## [2.0.0-alpha.4] - 2022-10-03
>>>>>>> f86d678f

### Fixed
- Fix storage deposit limit encoding - [#751](https://github.com/paritytech/cargo-contract/pull/751)
- Rewrite relative path for `dev-dependency` - [#760](https://github.com/paritytech/cargo-contract/pull/760)

## [2.0.0-alpha.3] - 2022-09-21

This release supports compatibility with the [`v4.0.0-alpha.3`](https://github.com/paritytech/ink/releases/tag/v4.0.0-alpha.3)
release of `ink!`. It is *not* backwards compatible with older versions of `ink!`.

### Added
- `--output-json` support for `call`, `instantiate` and `upload` commands - [#722](https://github.com/paritytech/cargo-contract/pull/722)
- Use new ink entrance crate - [#728](https://github.com/paritytech/cargo-contract/pull/728)

### Fixed
- Skip linting if running building in --offline mode -  [#737](https://github.com/paritytech/cargo-contract/pull/737)

## [2.0.0-alpha.2] - 2022-09-02

### Fixed
- Sync version of transcode crate to fix metadata parsing - [#723](https://githubcom/paritytech/cargo-contract/pull/723)
- Fix numbering of steps during `build` - [#715](https://github.com/paritytech/cargo-contract/pull/715)

## [2.0.0-alpha.1] - 2022-08-24

This release brings two exciting updates! First, contracts can now be built using the
`stable` Rust toolchain! Don't ask us how we managed to do this 👻.

Secondly, it allows you to build ink! `v4.0.0-alpha.1`, which introduced a small - but
breaking - change to the ink! ABI as part of [paritytech/ink#1313](https://github.com/paritytech/ink/pull/1313).

### Added
- Add support for ink!'s `version` metadata field - [#641](https://github.com/paritytech/cargo-contract/pull/641)

### Changed
- Build contracts and dylint driver with stable - [#698](https://github.com/paritytech/cargo-contract/pull/698)
- Compile dylints when compiling the contract - [#703](https://github.com/paritytech/cargo-contract/pull/703)
- Move transcode example to doc test, add helper method - [#705](https://github.com/paritytech/cargo-contract/pull/705)
    - Note that alongside this PR we released [`contract-transcode@0.2.0`](https://crates.io/crates/contract-transcode/0.2.0)
- Replace custom RPCs by `state_call` - [#701](https://github.com/paritytech/cargo-contract/pull/701)

### Fixed
- Fix `tracing_subscriber` filtering - [#702](https://github.com/paritytech/cargo-contract/pull/702)

## [1.5.0] - 2022-08-15

### Added
- Dry run gas limit estimation - [#484](https://github.com/paritytech/cargo-contract/pull/484)

### Changed
- Bump `ink_*` crates to `v3.3.1` - [#686](https://github.com/paritytech/cargo-contract/pull/686)
- Refactor out transcode as a separate library - [#597](https://github.com/paritytech/cargo-contract/pull/597)
- Sync `metadata` version with `cargo-contract` - [#611](https://github.com/paritytech/cargo-contract/pull/611)
- Adapt to new subxt API - [#678](https://github.com/paritytech/cargo-contract/pull/678)
- Replace log/env_logger with tracing/tracing_subscriber - [#689](https://github.com/paritytech/cargo-contract/pull/689)
- Contract upload: emitting a warning instead of an error when the contract already
  existed is more user friendly - [#644](https://github.com/paritytech/cargo-contract/pull/644)

### Fixed
- Fix windows dylint build [#690](https://github.com/paritytech/cargo-contract/pull/690)
- Fix `instantiate_with_code` with already uploaded code [#594](https://github.com/paritytech/cargo-contract/pull/594)


## [1.4.0] - 2022-05-18

### Changed
- Updated `cargo contract new` template dependencies to ink! `version = "3"` - [#569](https://github.com/paritytech/cargo-contract/pull/569)
- Improved documentation on how to invoke `cargo contract decode` - [#572](https://github.com/paritytech/cargo-contract/pull/572)

### Fixed
- Make constructor selector look for exact function name - [#562](https://github.com/paritytech/cargo-contract/pull/562) (thanks [@forgetso](https://github.com/forgetso)!)
- Fix dirty directory issue when crate installation had been interrupted - [#571](https://github.com/paritytech/cargo-contract/pull/571)

## [1.3.0] - 2022-05-09

### Added
- Allow hex literals for unsigned integers - [#547](https://github.com/paritytech/cargo-contract/pull/547)

### Fixed
- Display `H256` instances in events as hex encoded string - [#550](https://github.com/paritytech/cargo-contract/pull/550)
- Fix extrinsic params for contract chains - [#523](https://github.com/paritytech/cargo-contract/pull/523)
- Fix `Vec<AccountId>` args - [#519](https://github.com/paritytech/cargo-contract/pull/519)
- Fix `--dry-run` error deserialization and report error details - [#534](https://github.com/paritytech/cargo-contract/pull/534)

## [1.2.0] - 2022-04-13

### Added
- `decode` command for event, message and constructor data decoding - [#481](https://github.com/paritytech/cargo-contract/pull/481)

### Fixed
- Fix usage of `check-only` and remove need for `FromStr` impl - [#499](https://github.com/paritytech/cargo-contract/pull/499)

## [1.1.1] - 2022-04-05

### Fixed
- Fix linting support for Apple Silicon (and some other architectures) - [#489](https://github.com/paritytech/cargo-contract/pull/489)
- Allow multiple args values for call and instantiate commands - [#480](https://github.com/paritytech/cargo-contract/pull/480)
- Fix event decoding - [`c721b1`](https://github.com/paritytech/cargo-contract/commit/c721b19519e579de41217aa347625920925d8040)

## [1.1.0] - 2022-03-18

### Added
- `--skip-linting` flag that allows to skip the linting step during build process - [#468](https://github.com/paritytech/cargo-contract/pull/468)

## [1.0.1] - 2022-03-18
- Improved error reporting during installation - [#469](https://github.com/paritytech/cargo-contract/pull/469)

## [1.0.0] - 2022-03-17

### Changed
- Updated `cargo contract new` template dependencies to ink! `3.0` - [#466](https://github.com/paritytech/cargo-contract/pull/466)

## [0.18.0] - 2022-03-14

### Interact with contracts: upload, instantiate and call commands

We added commands to upload, instantiate and call contracts!
This allows interacting with contracts on live chains with a compatible
[`pallet-contracts`](https://github.com/paritytech/substrate/tree/master/frame/contracts).

For command-line examples on how to use these commands see [#79](https://github.com/paritytech/cargo-contract/pull/79).

### Linting rules for smart contracts

We are introducing a linter for ink! smart contracts in this release!
From now on `cargo-contract` checks if the ink! smart contract that is
`build` or `check`-ed follows certain rules.

As a starting point we've only added one linting rule so far; it asserts correct
initialization of the [`ink_storage::Mapping`](https://paritytech.github.io/ink/ink_storage/struct.Mapping.html)
data structure.

In order for the linting to work with your smart contract, the contract has to be
written in at least ink! 3.0.0-rc9. If it's older the linting will just always succeed.

### Added
- Interact with contracts: upload, instantiate and call commands - [#79](https://github.com/paritytech/cargo-contract/pull/79)
- Add linting to assert correct initialization of [`ink_storage::Mapping`](https://paritytech.github.io/ink/ink_storage/struct.Mapping.html) - [#431](https://github.com/paritytech/cargo-contract/pull/431)

### Changed
- Upgrade `subxt`, SCALE crates, and substrate primitive `sp-*` crates [#451](https://github.com/paritytech/cargo-contract/pull/451).
- Updated `cargo contract new` template dependencies to ink! `3.0.0-rc9` - [#443](https://github.com/paritytech/cargo-contract/pull/443)

## [0.17.0] - 2022-01-19

### Changed
- Updated `cargo contract new` template dependencies to ink! `3.0.0-rc8` - [#402](https://github.com/paritytech/cargo-contract/pull/402)
- Reverted the disabled overflow checks in the `cargo contract new` template - [#376](https://github.com/paritytech/cargo-contract/pull/376)
- Migrated to 2021 edition, enforcing MSRV of `1.56.1` - [#360](https://github.com/paritytech/cargo-contract/pull/360)

### Added
- For contract size optimization added `workspace` section to override parent `workspace` - [#378](https://github.com/paritytech/cargo-contract/pull/378)

## [0.16.0] - 2021-11-25

### Changed
- Updated `cargo contract new` template dependencies to ink! `3.0.0-rc7` - [#374](https://github.com/paritytech/cargo-contract/pull/374)
- Disabled overflow checks in the `cargo contract new` template - [#372](https://github.com/paritytech/cargo-contract/pull/372)
- Use `-Clinker-plugin-lto` if `lto` is enabled (reduces the size of a contract) - [#358](https://github.com/paritytech/cargo-contract/pull/358)
- Deserialize metadata - [#368](https://github.com/paritytech/cargo-contract/pull/368)

### Added
- Added a `--offline` flag to build contracts without network access - [#356](https://github.com/paritytech/cargo-contract/pull/356)

## [0.15.0] - 2021-10-18

### Changed
- Update to `scale-info` 1.0 and support new metadata versioning - [#342](https://github.com/paritytech/cargo-contract/pull/342)
- Update `cargo contract new` template dependencies to ink! `rc6` - [#342](https://github.com/paritytech/cargo-contract/pull/342)

## [0.14.0] - 2021-08-12

### Added
-  Add option for JSON formatted output - [#324](https://github.com/paritytech/cargo-contract/pull/324)

### Changed
- Use new dependency resolver for template contract - [#325](https://github.com/paritytech/cargo-contract/pull/325)
- Do not strip out panic messages in debug builds - [#326](https://github.com/paritytech/cargo-contract/pull/326)

## [0.13.1] - 2021-08-03

### Fixed
- Fixed a Windows issue with contract files in sub-folders - [#313](https://github.com/paritytech/cargo-contract/pull/313)

## [0.13.0] - 2021-07-22

### Added
- Convenient off-chain testing through `cargo contract test` - [#283](https://github.com/paritytech/cargo-contract/pull/283)
- Build contracts in debug mode by default, add `--release` flag - [#298](https://github.com/paritytech/cargo-contract/pull/298)
- Add `--keep-symbols` flag for better Wasm analysis capabilities  - [#302](https://github.com/paritytech/cargo-contract/pull/302)

### Changed
- Change default optimizations pass to focus on code size - [#305](https://github.com/paritytech/cargo-contract/pull/305)

## [0.12.1] - 2021-05-25

### Added
- Suggest `binaryen` installation from GitHub release on outdated version - [#274](https://github.com/paritytech/cargo-contract/pull/274)

### Fixed
- Always use library targets name for contract artifacts - [#277](https://github.com/paritytech/cargo-contract/pull/277)

## [0.12.0] - 2021-04-21

### Fixed
- Fixed `ERROR: The workspace root package should be a workspace member` when building a contract
  under Windows - [#261](https://github.com/paritytech/cargo-contract/pull/261)

### Removed
- Remove support for `--binaryen-as-dependency` - [#251](https://github.com/paritytech/cargo-contract/pull/251)
- Remove support for the deprecated `cargo contract generate-metadata` command - [#265](https://github.com/paritytech/cargo-contract/pull/265)
- Remove pinned `funty` dependency from "new project" template - [#260](https://github.com/paritytech/cargo-contract/pull/260)

## [0.11.1] - 2021-04-06

### Fixed
- Fix `wasm-opt --version` parsing - [#248](https://github.com/paritytech/cargo-contract/pull/248)

## [0.11.0] - 2021-03-31

### Added
- Improve error output for `wasm-opt` interaction - [#244](https://github.com/paritytech/cargo-contract/pull/244)
- Check optimized Wasm output file exists - [#243](https://github.com/paritytech/cargo-contract/pull/243)
- Detect `wasm-opt` version compatibility and improve error messages - [#242](https://github.com/paritytech/cargo-contract/pull/242)
- Detect version mismatches of `parity-scale-codec` in contract and ink! dependency - [#237](https://github.com/paritytech/cargo-contract/pull/237)
- Support specifying `optimization-passes` in the release profile - [#231](https://github.com/paritytech/cargo-contract/pull/231)
- Support specifying `optimization-passes` on the CLI - [#216](https://github.com/paritytech/cargo-contract/pull/216)
- Use `ink::test` attribute in "new project" template - [#190](https://github.com/paritytech/cargo-contract/pull/190)

### Fixed
- Only allow new contract names beginning with an alphabetic character - [#219](https://github.com/paritytech/cargo-contract/pull/219)
- Upgrade `cargo-metadata` and fix usages - [#210](https://github.com/paritytech/cargo-contract/pull/210)

## [0.10.0] - 2021-03-02

### Fixed
- no periods in new contract names - [#192](https://github.com/paritytech/cargo-contract/pull/192)

### Changed
- Update `cargo contract new` template dependencies for `ink!` `rc3` - [#204](https://github.com/paritytech/cargo-contract/pull/204)

## [0.9.1] - 2021-02-24

### Fixed
- Fix linker error when building complex contracts - [#199](https://github.com/paritytech/cargo-contract/pull/199)

## [0.9.0] - 2021-02-22

### Added
- Implement Wasm validation for known issues/markers - [#171](https://github.com/paritytech/cargo-contract/pull/171)

### Changed
- Use either `binaryen-rs` dep or `wasm-opt` binary - [#168](https://github.com/paritytech/cargo-contract/pull/168)
- Update to scale-info 0.5 and codec 2.0 - [#164](https://github.com/paritytech/cargo-contract/pull/164)
- Put build artifacts under `target/ink/` - [#122](https://github.com/paritytech/cargo-contract/pull/122)

### Fixed
- Fix `wasm-opt` regression - [#187](https://github.com/paritytech/cargo-contract/pull/187)
- Generate metadata explicitly for the contract which is build - [#174](https://github.com/paritytech/cargo-contract/pull/174)
- Fix bug with empty Wasm file when using system binaryen for optimization - [#179](https://github.com/paritytech/cargo-contract/pull/179)
- Suppress output on `--quiet` - [#165](https://github.com/paritytech/cargo-contract/pull/165)
- Do not generate build artifacts under `target` for `check` - [#124](https://github.com/paritytech/cargo-contract/pull/124)
- update wasm-path usage name - [#135](https://github.com/paritytech/cargo-contract/pull/135)

## [0.8.0] - 2020-11-27

- Exit with 1 on Err [#109](https://github.com/paritytech/cargo-contract/pull/109)
- Use package name instead of lib name for metadata dependency [#107](https://github.com/paritytech/cargo-contract/pull/107)
- Do not prettify JSON for bundle [#105](https://github.com/paritytech/cargo-contract/pull/105)
- Make `source.hash` non-optional, remove metadata-only [#104](https://github.com/paritytech/cargo-contract/pull/104)
- Implement new commands `build` and `check` + introduce bundles (.contract files) [#97](https://github.com/paritytech/cargo-contract/pull/97)
- Replace xbuild with cargo build-std [#99](https://github.com/paritytech/cargo-contract/pull/99)
- Use binaryen-rs as dep instead of requiring manual wasm-opt installation [#95](https://github.com/paritytech/cargo-contract/pull/95)
- Specify optional --manifest-path for build and generate-metadata [#93](https://github.com/paritytech/cargo-contract/pull/93)

## [0.7.1] - 2020-10-26

- Update new command template to ink! 3.0-rc2 [#85](https://github.com/paritytech/cargo-contract/pull/85)

## [0.7.0] - 2020-10-13

- Fix deprecation warnings [#82](https://github.com/paritytech/cargo-contract/pull/82)
- Use ink 3.0.0-rc1 [#82](https://github.com/paritytech/cargo-contract/pull/82)
- [template] now uses ink_env and ink_storage [#81](https://github.com/paritytech/cargo-contract/pull/81)
- Update new command template to ink! 3.0 syntax [#80](https://github.com/paritytech/cargo-contract/pull/80)
- Extract contract metadata to its own crate [#69](https://github.com/paritytech/cargo-contract/pull/69)
- Fix ManifestPath compiler errors [#73](https://github.com/paritytech/cargo-contract/pull/73)
- Upgrade cargo-xbuild and other dependencies [#71](https://github.com/paritytech/cargo-contract/pull/71)
- Update subxt and async-std dependencies [#66](https://github.com/paritytech/cargo-contract/pull/66)
- Generate extended contract metadata [#62](https://github.com/paritytech/cargo-contract/pull/62)
- Autogenerate abi/metadata package [#58](https://github.com/paritytech/cargo-contract/pull/58)
- Extract workspace to module directory [#59](https://github.com/paritytech/cargo-contract/pull/59)
- Add preferred default release profile settings [#55](https://github.com/paritytech/cargo-contract/pull/55)
- Add option to build with unmodified original manifest [#51](https://github.com/paritytech/cargo-contract/pull/51)
- Update cargo-xbuild [#54](https://github.com/paritytech/cargo-contract/pull/54)

## [0.6.1] - 2020-05-12

- Fix LTO regressions in nightly toolchain [#52](https://github.com/paritytech/cargo-contract/pull/52)

## [0.6.0] - 2020-03-25

- First release to crates.io
- Use `subxt` release from [crates.io](https://crates.io/crates/substrate-subxt)

## [0.5.0] - 2020-03-18

- Upgrades dependencies [#45](https://github.com/paritytech/cargo-contract/pull/45)
- Update template to ink! 2.0 dependencies [#47](https://github.com/paritytech/cargo-contract/pull/47)

## [0.4.1] - 2020-02-26

- Fix: fail the whole build process if the contract build fails.

## [0.4.0] - 2020-02-26

- Minimize contract wasm binary size:
  - Run `wasm-opt` on the contract Wasm binary.
  - Uses [`cargo-xbuild`](https://github.com/rust-osdev/cargo-xbuild) to build custom sysroot crates without panic string
bloat.
  - Automatically removes the `rlib` crate type from `Cargo.toml`, removing redundant metadata.
- Removes requirement for linker args specified in `.cargo/config`.
- Added `--verbose` and `--quiet` flags for `build` and `generate-metadata` commands.<|MERGE_RESOLUTION|>--- conflicted
+++ resolved
@@ -6,15 +6,13 @@
 
 ## [Unreleased]
 
-<<<<<<< HEAD
 ### Added
 - Add Rust specific build info to metadata - [#680](https://github.com/paritytech/cargo-contract/pull/680)
-=======
+
 ### Changed
 - Removed requirement to install binaryen. The `wasm-opt` tool is now compiled into `cargo-contract`.
 
 ## [2.0.0-alpha.4] - 2022-10-03
->>>>>>> f86d678f
 
 ### Fixed
 - Fix storage deposit limit encoding - [#751](https://github.com/paritytech/cargo-contract/pull/751)
