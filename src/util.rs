// Copyright 2018-2021 Parity Technologies (UK) Ltd.
// This file is part of cargo-contract.
//
// cargo-contract is free software: you can redistribute it and/or modify
// it under the terms of the GNU General Public License as published by
// the Free Software Foundation, either version 3 of the License, or
// (at your option) any later version.
//
// cargo-contract is distributed in the hope that it will be useful,
// but WITHOUT ANY WARRANTY; without even the implied warranty of
// MERCHANTABILITY or FITNESS FOR A PARTICULAR PURPOSE.  See the
// GNU General Public License for more details.
//
// You should have received a copy of the GNU General Public License
// along with cargo-contract.  If not, see <http://www.gnu.org/licenses/>.

use crate::Verbosity;
use anyhow::{Context, Result};
use rustc_version::Channel;
use std::{ffi::OsStr, path::Path, process::Command};

/// Check whether the current rust channel is valid: `nightly` is recommended.
pub fn assert_channel() -> Result<()> {
    let meta = rustc_version::version_meta()?;
    match meta.channel {
        Channel::Dev | Channel::Nightly => Ok(()),
        Channel::Stable | Channel::Beta => {
            anyhow::bail!(
                "cargo-contract cannot build using the {:?} channel. \
                Switch to nightly. \
                See https://github.com/paritytech/cargo-contract#build-requires-the-nightly-toolchain",
                format!("{:?}", meta.channel).to_lowercase(),
            );
        }
    }
}

/// Run cargo with the supplied args
///
/// If successful, returns the stdout bytes
pub(crate) fn invoke_cargo<I, S, P>(
    command: &str,
    args: I,
    working_dir: Option<P>,
    verbosity: Verbosity,
) -> Result<Vec<u8>>
where
    I: IntoIterator<Item = S> + std::fmt::Debug,
    S: AsRef<OsStr>,
    P: AsRef<Path>,
{
    let cargo = std::env::var("CARGO").unwrap_or_else(|_| "cargo".to_string());
    let mut cmd = Command::new(cargo);
    if let Some(path) = working_dir {
        log::debug!("Setting cargo working dir to '{}'", path.as_ref().display());
        cmd.current_dir(path);
    }

    cmd.arg(command);
    cmd.args(args);
    match verbosity {
        Verbosity::Quiet => cmd.arg("--quiet"),
        Verbosity::Verbose => cmd.arg("--verbose"),
<<<<<<< HEAD
        Verbosity::NotSpecified => &mut cmd,
=======
        Verbosity::Default => &mut cmd,
>>>>>>> 4111385f
    };

    log::info!("Invoking cargo: {:?}", cmd);

    let child = cmd
        // capture the stdout to return from this function as bytes
        .stdout(std::process::Stdio::piped())
        .spawn()
        .context(format!("Error executing `{:?}`", cmd))?;
    let output = child.wait_with_output()?;

    if output.status.success() {
        Ok(output.stdout)
    } else {
        anyhow::bail!(
            "`{:?}` failed with exit code: {:?}",
            cmd,
            output.status.code()
        );
    }
}

/// Returns the base name of the path.
pub(crate) fn base_name(path: &Path) -> &str {
    path.file_name()
        .expect("file name must exist")
        .to_str()
        .expect("must be valid utf-8")
}

<<<<<<< HEAD
/// Decode hex string with or without 0x prefix
pub fn decode_hex(input: &str) -> Result<Vec<u8>, hex::FromHexError> {
    if input.starts_with("0x") {
        hex::decode(input.trim_start_matches("0x"))
    } else {
        hex::decode(input)
    }
=======
/// Prints to stdout if `verbosity.is_verbose()` is `true`.
#[macro_export]
macro_rules! maybe_println {
    ($verbosity:expr, $($msg:tt)*) => {
        if $verbosity.is_verbose() {
            println!($($msg)*);
        }
    };
>>>>>>> 4111385f
}

#[cfg(test)]
pub mod tests {
    use std::path::Path;

    pub fn with_tmp_dir<F>(f: F)
    where
        F: FnOnce(&Path) -> anyhow::Result<()>,
    {
        let tmp_dir = tempfile::Builder::new()
            .prefix("cargo-contract.test.")
            .tempdir()
            .expect("temporary directory creation failed");

        // catch test panics in order to clean up temp dir which will be very large
        f(tmp_dir.path()).expect("Error executing test with tmp dir")
    }
}<|MERGE_RESOLUTION|>--- conflicted
+++ resolved
@@ -61,11 +61,7 @@
     match verbosity {
         Verbosity::Quiet => cmd.arg("--quiet"),
         Verbosity::Verbose => cmd.arg("--verbose"),
-<<<<<<< HEAD
-        Verbosity::NotSpecified => &mut cmd,
-=======
         Verbosity::Default => &mut cmd,
->>>>>>> 4111385f
     };
 
     log::info!("Invoking cargo: {:?}", cmd);
@@ -96,7 +92,6 @@
         .expect("must be valid utf-8")
 }
 
-<<<<<<< HEAD
 /// Decode hex string with or without 0x prefix
 pub fn decode_hex(input: &str) -> Result<Vec<u8>, hex::FromHexError> {
     if input.starts_with("0x") {
@@ -104,7 +99,8 @@
     } else {
         hex::decode(input)
     }
-=======
+}
+
 /// Prints to stdout if `verbosity.is_verbose()` is `true`.
 #[macro_export]
 macro_rules! maybe_println {
@@ -113,7 +109,6 @@
             println!($($msg)*);
         }
     };
->>>>>>> 4111385f
 }
 
 #[cfg(test)]
