--- conflicted
+++ resolved
@@ -215,12 +215,9 @@
 pub mod tests {
     use crate::ManifestPath;
     use std::{
-<<<<<<< HEAD
         fs::File,
         io::Write,
-=======
         ops::Deref,
->>>>>>> 81d04c84
         path::{
             Path,
             PathBuf,
@@ -286,7 +283,6 @@
         })
     }
 
-<<<<<<< HEAD
     /// Creates a new subcontract into a temporary directory.
     pub fn with_new_subcontract_project<F>(f: F)
     where
@@ -339,7 +335,8 @@
 
             f(manifest_path)
         })
-=======
+    }
+
     /// Deletes the mocked executable on `Drop`.
     pub struct MockGuard(PathBuf);
 
@@ -404,7 +401,6 @@
             .with_max_level(tracing::Level::TRACE)
             .with_test_writer()
             .try_init();
->>>>>>> 81d04c84
     }
 }
 
