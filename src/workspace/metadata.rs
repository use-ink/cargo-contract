--- conflicted
+++ resolved
@@ -56,11 +56,7 @@
         .expect("contract dependency is a table specified in the template");
     contract.insert("package".into(), contract_package_name.into());
 
-<<<<<<< HEAD
-    // make ink_abi dependency use default features
-=======
     // make ink_metadata dependency use default features
->>>>>>> efa9280c
     ink_metadata_dependency.remove("default-features");
     ink_metadata_dependency.remove("features");
     ink_metadata_dependency.remove("optional");
@@ -68,10 +64,6 @@
     // add ink dependencies copied from contract manifest
     deps.insert("ink_lang".into(), ink_lang_dependency.into());
     deps.insert("ink_metadata".into(), ink_metadata_dependency.into());
-<<<<<<< HEAD
-
-=======
->>>>>>> efa9280c
     let cargo_toml = toml::to_string(&cargo_toml)?;
 
     fs::write(dir.join("Cargo.toml"), cargo_toml)?;
