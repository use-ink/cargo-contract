// Copyright 2018-2021 Parity Technologies (UK) Ltd.
// This file is part of cargo-contract.
//
// cargo-contract is free software: you can redistribute it and/or modify
// it under the terms of the GNU General Public License as published by
// the Free Software Foundation, either version 3 of the License, or
// (at your option) any later version.
//
// cargo-contract is distributed in the hope that it will be useful,
// but WITHOUT ANY WARRANTY; without even the implied warranty of
// MERCHANTABILITY or FITNESS FOR A PARTICULAR PURPOSE.  See the
// GNU General Public License for more details.
//
// You should have received a copy of the GNU General Public License
// along with cargo-contract.  If not, see <http://www.gnu.org/licenses/>.

use crate::{
    crate_metadata::CrateMetadata,
    maybe_println, util,
    workspace::{ManifestPath, Workspace},
<<<<<<< HEAD
    UnstableFlags, Verbosity,
=======
    BuildArtifacts, BuildResult, OptimizationPasses, OptimizationResult, UnstableFlags, Verbosity,
>>>>>>> bddfdf67
};

use anyhow::Result;
use blake2::digest::{Update as _, VariableOutput as _};
use colored::Colorize;
use contract_metadata::{
    CodeHash, Compiler, Contract, ContractMetadata, Language, Source, SourceCompiler,
    SourceLanguage, SourceWasm, User,
};
use semver::Version;
use std::{
    fs,
    path::{Path, PathBuf},
};
use url::Url;

const METADATA_FILE: &str = "metadata.json";

<<<<<<< HEAD
/// Metadata generation result.
pub struct MetadataResult {
    /// Path to the resulting metadata file.
    pub dest_metadata: PathBuf,
    /// Path to the bundled file.
    pub dest_bundle: PathBuf,
=======
/// Executes the metadata generation process
struct GenerateMetadataCommand {
    crate_metadata: CrateMetadata,
    verbosity: Verbosity,
    build_artifact: BuildArtifacts,
    unstable_options: UnstableFlags,
    optimization_passes: OptimizationPasses,
>>>>>>> bddfdf67
}

/// Result of generating the extended contract project metadata
struct ExtendedMetadataResult {
    source: Source,
    contract: Contract,
    user: Option<User>,
}

/// Generates a file with metadata describing the ABI of the smart-contract.
///
/// It does so by generating and invoking a temporary workspace member.
pub(crate) fn execute(
    crate_metadata: &CrateMetadata,
    final_contract_wasm: &Path,
    verbosity: Verbosity,
    total_steps: usize,
    unstable_options: &UnstableFlags,
) -> Result<MetadataResult> {
    util::assert_channel()?;

    let target_directory = crate_metadata.target_directory.clone();
    let out_path_metadata = target_directory.join(METADATA_FILE);

    let fname_bundle = format!("{}.contract", crate_metadata.package_name);
    let out_path_bundle = target_directory.join(fname_bundle);

    // build the extended contract project metadata
    let ExtendedMetadataResult {
        source,
        contract,
        user,
    } = extended_metadata(crate_metadata, final_contract_wasm)?;

    let generate_metadata = |manifest_path: &ManifestPath| -> Result<()> {
        let mut current_progress = 4;
        maybe_println!(
            verbosity,
            " {} {}",
            format!("[{}/{}]", current_progress, total_steps).bold(),
            "Generating metadata".bright_green().bold()
        );
        let target_dir_arg = format!("--target-dir={}", target_directory.to_string_lossy());
        let stdout = util::invoke_cargo(
            "run",
            &[
                "--package",
                "metadata-gen",
                &manifest_path.cargo_arg(),
                &target_dir_arg,
                "--release",
            ],
            crate_metadata.manifest_path.directory(),
            verbosity,
        )?;

        let ink_meta: serde_json::Map<String, serde_json::Value> = serde_json::from_slice(&stdout)?;
        let metadata = ContractMetadata::new(source, contract, user, ink_meta);
        {
            let mut metadata = metadata.clone();
            metadata.remove_source_wasm_attribute();
            let contents = serde_json::to_string_pretty(&metadata)?;
            fs::write(&out_path_metadata, contents)?;
            current_progress += 1;
        }

        maybe_println!(
            verbosity,
            " {} {}",
            format!("[{}/{}]", current_progress, total_steps).bold(),
            "Generating bundle".bright_green().bold()
        );
        let contents = serde_json::to_string(&metadata)?;
        fs::write(&out_path_bundle, contents)?;

        Ok(())
    };

    if unstable_options.original_manifest {
        generate_metadata(&crate_metadata.manifest_path)?;
    } else {
        Workspace::new(&crate_metadata.cargo_meta, &crate_metadata.root_package.id)?
            .with_root_package_manifest(|manifest| {
                manifest
                    .with_added_crate_type("rlib")?
                    .with_profile_release_lto(false)?;
                Ok(())
            })?
            .with_metadata_gen_package(crate_metadata.manifest_path.absolute_directory()?)?
            .using_temp(generate_metadata)?;
    }

    Ok(MetadataResult {
        dest_metadata: out_path_metadata,
        dest_bundle: out_path_bundle,
    })
}

/// Generate the extended contract project metadata
fn extended_metadata(
    crate_metadata: &CrateMetadata,
    final_contract_wasm: &Path,
) -> Result<ExtendedMetadataResult> {
    let contract_package = &crate_metadata.root_package;
    let ink_version = &crate_metadata.ink_version;
    let rust_version = Version::parse(&rustc_version::version()?.to_string())?;
    let contract_name = contract_package.name.clone();
    let contract_version = Version::parse(&contract_package.version.to_string())?;
    let contract_authors = contract_package.authors.clone();
    // optional
    let description = contract_package.description.clone();
    let documentation = crate_metadata.documentation.clone();
    let repository = contract_package
        .repository
        .as_ref()
        .map(|repo| Url::parse(&repo))
        .transpose()?;
    let homepage = crate_metadata.homepage.clone();
    let license = contract_package.license.clone();
    let source = {
        let lang = SourceLanguage::new(Language::Ink, ink_version.clone());
        let compiler = SourceCompiler::new(Compiler::RustC, rust_version);
        let wasm = fs::read(final_contract_wasm)?;
        let hash = blake2_hash(wasm.as_slice());
        Source::new(Some(SourceWasm::new(wasm)), hash, lang, compiler)
    };

    // Required contract fields
    let mut builder = Contract::builder();
    builder
        .name(contract_name)
        .version(contract_version)
        .authors(contract_authors);

    if let Some(description) = description {
        builder.description(description);
    }

    if let Some(documentation) = documentation {
        builder.documentation(documentation);
    }

    if let Some(repository) = repository {
        builder.repository(repository);
    }

    if let Some(homepage) = homepage {
        builder.homepage(homepage);
    }

    if let Some(license) = license {
        builder.license(license);
    }

<<<<<<< HEAD
    let contract = builder
        .build()
        .map_err(|err| anyhow::anyhow!("Invalid contract metadata builder state: {}", err))?;
=======
    /// Compile the contract and then hash the resulting Wasm.
    ///
    /// Return a tuple of `(dest_wasm, hash, optimization_result)`.
    fn wasm_hash(&self) -> Result<(PathBuf, CodeHash, OptimizationResult)> {
        let (maybe_dest_wasm, maybe_optimization_res) = super::build::execute_with_crate_metadata(
            &self.crate_metadata,
            self.verbosity,
            true, // for the hash we always use the optimized version of the contract
            self.build_artifact,
            self.unstable_options.clone(),
            self.optimization_passes,
        )?;
>>>>>>> bddfdf67

    // user defined metadata
    let user = crate_metadata.user.clone().map(User::new);

    Ok(ExtendedMetadataResult {
        source,
        contract,
        user,
    })
}

/// Returns the blake2 hash of the submitted slice.
fn blake2_hash(code: &[u8]) -> CodeHash {
    let mut output = [0u8; 32];
    let mut blake2 = blake2::VarBlake2b::new_keyed(&[], 32);
    blake2.update(code);
    blake2.finalize_variable(|result| output.copy_from_slice(result));
    CodeHash(output)
}

<<<<<<< HEAD
=======
/// Generates a file with metadata describing the ABI of the smart-contract.
///
/// It does so by generating and invoking a temporary workspace member.
pub(crate) fn execute(
    manifest_path: &ManifestPath,
    verbosity: Verbosity,
    build_artifact: BuildArtifacts,
    unstable_options: UnstableFlags,
    optimization_passes: OptimizationPasses,
) -> Result<BuildResult> {
    let crate_metadata = CrateMetadata::collect(manifest_path)?;
    let res = GenerateMetadataCommand {
        crate_metadata,
        verbosity,
        build_artifact,
        unstable_options,
        optimization_passes,
    }
    .exec()?;
    Ok(res)
}

>>>>>>> bddfdf67
#[cfg(feature = "test-ci-only")]
#[cfg(test)]
mod tests {
    use crate::cmd::metadata::blake2_hash;
    use crate::{
        cmd, crate_metadata::CrateMetadata, util::tests::with_tmp_dir, BuildArtifacts,
        ManifestPath, OptimizationPasses, UnstableFlags, Verbosity,
    };
    use contract_metadata::*;
    use serde_json::{Map, Value};
    use std::{fmt::Write, fs};
    use toml::value;

    struct TestContractManifest {
        toml: value::Table,
        manifest_path: ManifestPath,
    }

    impl TestContractManifest {
        fn new(manifest_path: ManifestPath) -> anyhow::Result<Self> {
            Ok(Self {
                toml: toml::from_slice(&fs::read(&manifest_path)?)?,
                manifest_path,
            })
        }

        fn package_mut(&mut self) -> anyhow::Result<&mut value::Table> {
            self.toml
                .get_mut("package")
                .ok_or(anyhow::anyhow!("package section not found"))?
                .as_table_mut()
                .ok_or(anyhow::anyhow!("package section should be a table"))
        }

        /// Add a key/value to the `[package.metadata.contract.user]` section
        fn add_user_metadata_value(
            &mut self,
            key: &'static str,
            value: value::Value,
        ) -> anyhow::Result<()> {
            self.package_mut()?
                .entry("metadata")
                .or_insert(value::Value::Table(Default::default()))
                .as_table_mut()
                .ok_or(anyhow::anyhow!("metadata section should be a table"))?
                .entry("contract")
                .or_insert(value::Value::Table(Default::default()))
                .as_table_mut()
                .ok_or(anyhow::anyhow!(
                    "metadata.contract section should be a table"
                ))?
                .entry("user")
                .or_insert(value::Value::Table(Default::default()))
                .as_table_mut()
                .ok_or(anyhow::anyhow!(
                    "metadata.contract.user section should be a table"
                ))?
                .insert(key.into(), value);
            Ok(())
        }

        fn add_package_value(
            &mut self,
            key: &'static str,
            value: value::Value,
        ) -> anyhow::Result<()> {
            self.package_mut()?.insert(key.into(), value);
            Ok(())
        }

        fn write(&self) -> anyhow::Result<()> {
            let toml = toml::to_string(&self.toml)?;
            fs::write(&self.manifest_path, toml).map_err(Into::into)
        }
    }

    #[test]
    fn generate_metadata() {
        env_logger::try_init().ok();
        with_tmp_dir(|path| {
            cmd::new::execute("new_project", Some(path)).expect("new project creation failed");
            let working_dir = path.join("new_project");
            let manifest_path = ManifestPath::new(working_dir.join("Cargo.toml"))?;

            // add optional metadata fields
            let mut test_manifest = TestContractManifest::new(manifest_path)?;
            test_manifest.add_package_value("description", "contract description".into())?;
            test_manifest.add_package_value("documentation", "http://documentation.com".into())?;
            test_manifest.add_package_value("repository", "http://repository.com".into())?;
            test_manifest.add_package_value("homepage", "http://homepage.com".into())?;
            test_manifest.add_package_value("license", "Apache-2.0".into())?;
            test_manifest
                .add_user_metadata_value("some-user-provided-field", "and-its-value".into())?;
            test_manifest.add_user_metadata_value(
                "more-user-provided-fields",
                vec!["and", "their", "values"].into(),
            )?;
            test_manifest.write()?;

            let crate_metadata = CrateMetadata::collect(&test_manifest.manifest_path)?;

            // usually this file will be produced by a previous build step
            let final_contract_wasm_path = &crate_metadata.dest_wasm;
            fs::create_dir_all(final_contract_wasm_path.parent().unwrap()).unwrap();
            fs::write(final_contract_wasm_path, "TEST FINAL WASM BLOB").unwrap();

            let build_result = cmd::build::execute(
                &test_manifest.manifest_path,
                Verbosity::Default,
                BuildArtifacts::All,
                UnstableFlags::default(),
<<<<<<< HEAD
            )?;
            let dest_bundle = build_result
                .metadata_result
                .expect("Metadata should be generated")
                .dest_bundle;

=======
                OptimizationPasses::default(),
            )?
            .dest_bundle
            .expect("bundle file not found");
>>>>>>> bddfdf67
            let metadata_json: Map<String, Value> =
                serde_json::from_slice(&fs::read(&dest_bundle)?)?;

            assert!(
                dest_bundle.exists(),
                "Missing metadata file '{}'",
                dest_bundle.display()
            );

            let source = metadata_json.get("source").expect("source not found");
            let hash = source.get("hash").expect("source.hash not found");
            let language = source.get("language").expect("source.language not found");
            let compiler = source.get("compiler").expect("source.compiler not found");
            let wasm = source.get("wasm").expect("source.wasm not found");

            let contract = metadata_json.get("contract").expect("contract not found");
            let name = contract.get("name").expect("contract.name not found");
            let version = contract.get("version").expect("contract.version not found");
            let authors = contract
                .get("authors")
                .expect("contract.authors not found")
                .as_array()
                .expect("contract.authors is an array")
                .iter()
                .map(|author| author.as_str().expect("author is a string"))
                .collect::<Vec<_>>();
            let description = contract
                .get("description")
                .expect("contract.description not found");
            let documentation = contract
                .get("documentation")
                .expect("contract.documentation not found");
            let repository = contract
                .get("repository")
                .expect("contract.repository not found");
            let homepage = contract
                .get("homepage")
                .expect("contract.homepage not found");
            let license = contract.get("license").expect("contract.license not found");

            let user = metadata_json.get("user").expect("user section not found");

            // calculate wasm hash
            let fs_wasm = fs::read(&crate_metadata.dest_wasm)?;
            let expected_hash = blake2_hash(&fs_wasm[..]);
            let expected_wasm = build_byte_str(&fs_wasm);

            let expected_language =
                SourceLanguage::new(Language::Ink, crate_metadata.ink_version).to_string();
            let expected_rustc_version =
                semver::Version::parse(&rustc_version::version()?.to_string())?;
            let expected_compiler =
                SourceCompiler::new(Compiler::RustC, expected_rustc_version).to_string();
            let mut expected_user_metadata = serde_json::Map::new();
            expected_user_metadata
                .insert("some-user-provided-field".into(), "and-its-value".into());
            expected_user_metadata.insert(
                "more-user-provided-fields".into(),
                serde_json::Value::Array(
                    vec!["and".into(), "their".into(), "values".into()].into(),
                ),
            );

            assert_eq!(build_byte_str(&expected_hash.0[..]), hash.as_str().unwrap());
            assert_eq!(expected_wasm, wasm.as_str().unwrap());
            assert_eq!(expected_language, language.as_str().unwrap());
            assert_eq!(expected_compiler, compiler.as_str().unwrap());
            assert_eq!(crate_metadata.package_name, name.as_str().unwrap());
            assert_eq!(
                crate_metadata.root_package.version.to_string(),
                version.as_str().unwrap()
            );
            assert_eq!(crate_metadata.root_package.authors, authors);
            assert_eq!("contract description", description.as_str().unwrap());
            assert_eq!("http://documentation.com/", documentation.as_str().unwrap());
            assert_eq!("http://repository.com/", repository.as_str().unwrap());
            assert_eq!("http://homepage.com/", homepage.as_str().unwrap());
            assert_eq!("Apache-2.0", license.as_str().unwrap());
            assert_eq!(&expected_user_metadata, user.as_object().unwrap());

            Ok(())
        })
    }

    fn build_byte_str(bytes: &[u8]) -> String {
        let mut str = String::new();
        write!(str, "0x").expect("failed writing to string");
        for byte in bytes {
            write!(str, "{:02x}", byte).expect("failed writing to string");
        }
        str
    }
}<|MERGE_RESOLUTION|>--- conflicted
+++ resolved
@@ -18,11 +18,7 @@
     crate_metadata::CrateMetadata,
     maybe_println, util,
     workspace::{ManifestPath, Workspace},
-<<<<<<< HEAD
-    UnstableFlags, Verbosity,
-=======
-    BuildArtifacts, BuildResult, OptimizationPasses, OptimizationResult, UnstableFlags, Verbosity,
->>>>>>> bddfdf67
+    OptimizationPasses, UnstableFlags, Verbosity,
 };
 
 use anyhow::Result;
@@ -41,22 +37,12 @@
 
 const METADATA_FILE: &str = "metadata.json";
 
-<<<<<<< HEAD
 /// Metadata generation result.
 pub struct MetadataResult {
     /// Path to the resulting metadata file.
     pub dest_metadata: PathBuf,
     /// Path to the bundled file.
     pub dest_bundle: PathBuf,
-=======
-/// Executes the metadata generation process
-struct GenerateMetadataCommand {
-    crate_metadata: CrateMetadata,
-    verbosity: Verbosity,
-    build_artifact: BuildArtifacts,
-    unstable_options: UnstableFlags,
-    optimization_passes: OptimizationPasses,
->>>>>>> bddfdf67
 }
 
 /// Result of generating the extended contract project metadata
@@ -211,24 +197,9 @@
         builder.license(license);
     }
 
-<<<<<<< HEAD
     let contract = builder
         .build()
         .map_err(|err| anyhow::anyhow!("Invalid contract metadata builder state: {}", err))?;
-=======
-    /// Compile the contract and then hash the resulting Wasm.
-    ///
-    /// Return a tuple of `(dest_wasm, hash, optimization_result)`.
-    fn wasm_hash(&self) -> Result<(PathBuf, CodeHash, OptimizationResult)> {
-        let (maybe_dest_wasm, maybe_optimization_res) = super::build::execute_with_crate_metadata(
-            &self.crate_metadata,
-            self.verbosity,
-            true, // for the hash we always use the optimized version of the contract
-            self.build_artifact,
-            self.unstable_options.clone(),
-            self.optimization_passes,
-        )?;
->>>>>>> bddfdf67
 
     // user defined metadata
     let user = crate_metadata.user.clone().map(User::new);
@@ -249,31 +220,6 @@
     CodeHash(output)
 }
 
-<<<<<<< HEAD
-=======
-/// Generates a file with metadata describing the ABI of the smart-contract.
-///
-/// It does so by generating and invoking a temporary workspace member.
-pub(crate) fn execute(
-    manifest_path: &ManifestPath,
-    verbosity: Verbosity,
-    build_artifact: BuildArtifacts,
-    unstable_options: UnstableFlags,
-    optimization_passes: OptimizationPasses,
-) -> Result<BuildResult> {
-    let crate_metadata = CrateMetadata::collect(manifest_path)?;
-    let res = GenerateMetadataCommand {
-        crate_metadata,
-        verbosity,
-        build_artifact,
-        unstable_options,
-        optimization_passes,
-    }
-    .exec()?;
-    Ok(res)
-}
-
->>>>>>> bddfdf67
 #[cfg(feature = "test-ci-only")]
 #[cfg(test)]
 mod tests {
@@ -385,19 +331,13 @@
                 Verbosity::Default,
                 BuildArtifacts::All,
                 UnstableFlags::default(),
-<<<<<<< HEAD
+                OptimizationPasses::default(),
             )?;
             let dest_bundle = build_result
                 .metadata_result
                 .expect("Metadata should be generated")
                 .dest_bundle;
 
-=======
-                OptimizationPasses::default(),
-            )?
-            .dest_bundle
-            .expect("bundle file not found");
->>>>>>> bddfdf67
             let metadata_json: Map<String, Value> =
                 serde_json::from_slice(&fs::read(&dest_bundle)?)?;
 
