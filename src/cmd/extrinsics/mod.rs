--- conflicted
+++ resolved
@@ -235,7 +235,6 @@
         .map_err(Into::into)
 }
 
-<<<<<<< HEAD
 #[derive(serde::Deserialize)]
 pub struct ContractsRpcError(Value);
 
@@ -267,27 +266,6 @@
             Ok(format!("DispatchError: {:?}", self.0))
         }
     }
-=======
-/// Extract and display error details for an RPC `--dry-run` result.
-async fn dry_run_error_details(
-    api: &RuntimeApi,
-    error: &RuntimeDispatchError,
-) -> Result<String> {
-    let error = if let Some(error_data) = error.module_error_data() {
-        let metadata = api.client.metadata();
-        let locked_metadata = metadata.read();
-        let details =
-            locked_metadata.error(error_data.pallet_index, error_data.error_index())?;
-        format!(
-            "{}::{}: {:?}",
-            details.pallet(),
-            details.error(),
-            details.description()
-        )
-    } else {
-        format!("{:?}", error)
-    };
-    Ok(error)
 }
 
 /// Prompt the user to confirm transaction submission
@@ -330,5 +308,4 @@
         gas.to_string().bright_white(),
         width = DEFAULT_KEY_COL_WIDTH
     );
->>>>>>> 069f8a4e
 }