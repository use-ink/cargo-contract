// Copyright 2018-2019 Parity Technologies (UK) Ltd.
// This file is part of ink!.
//
// ink! is free software: you can redistribute it and/or modify
// it under the terms of the GNU General Public License as published by
// the Free Software Foundation, either version 3 of the License, or
// (at your option) any later version.
//
// ink! is distributed in the hope that it will be useful,
// but WITHOUT ANY WARRANTY; without even the implied warranty of
// MERCHANTABILITY or FITNESS FOR A PARTICULAR PURPOSE.  See the
// GNU General Public License for more details.
//
// You should have received a copy of the GNU General Public License
// along with ink!.  If not, see <http://www.gnu.org/licenses/>.

use std::{
    fs::metadata,
    io::{self, Write},
    path::{Path, PathBuf},
    process::Command,
};

use crate::{
    util,
    workspace::{ManifestPath, Workspace},
    Verbosity,
};
use anyhow::{Context, Result};
use cargo_metadata::Package;
use colored::Colorize;
use parity_wasm::elements::{External, MemoryType, Module, Section};

/// This is the maximum number of pages available for a contract to allocate.
const MAX_MEMORY_PAGES: u32 = 16;

/// Relevant metadata obtained from Cargo.toml.
#[derive(Debug)]
pub struct CrateMetadata {
    manifest_path: ManifestPath,
    cargo_meta: cargo_metadata::Metadata,
    package_name: String,
    root_package: Package,
    original_wasm: PathBuf,
    pub dest_wasm: PathBuf,
}

impl CrateMetadata {
    pub fn target_dir(&self) -> &Path {
        self.cargo_meta.target_directory.as_path()
    }
}

/// Parses the contract manifest and returns relevant metadata.
pub fn collect_crate_metadata(manifest_path: &ManifestPath) -> Result<CrateMetadata> {
    let (metadata, root_package_id) = crate::util::get_cargo_metadata(manifest_path)?;

    // Find the root package by id in the list of packages. It is logical error if the root
    // package is not found in the list.
    let root_package = metadata
        .packages
        .iter()
        .find(|package| package.id == root_package_id)
        .expect("The package is not found in the `cargo metadata` output")
        .clone();

    // Normalize the package name.
    let package_name = root_package.name.replace("-", "_");

    // {target_dir}/wasm32-unknown-unknown/release/{package_name}.wasm
    let mut original_wasm = metadata.target_directory.clone();
    original_wasm.push("wasm32-unknown-unknown");
    original_wasm.push("release");
    original_wasm.push(package_name.clone());
    original_wasm.set_extension("wasm");

    // {target_dir}/{package_name}.wasm
    let mut dest_wasm = metadata.target_directory.clone();
    dest_wasm.push(package_name.clone());
    dest_wasm.set_extension("wasm");

    let crate_metadata = CrateMetadata {
        manifest_path: manifest_path.clone(),
        cargo_meta: metadata,
        root_package: root_package.clone(),
        package_name,
        original_wasm,
        dest_wasm,
    };
    Ok(crate_metadata)
}

/// Builds the project in the specified directory, defaults to the current directory.
///
/// Uses [`cargo-xbuild`](https://github.com/rust-osdev/cargo-xbuild) for maximum optimization of
/// the resulting Wasm binary.
///
/// # Cargo.toml optimizations
///
/// The original Cargo.toml will be amended to remove the `rlib` crate type in order to minimize
/// the final Wasm binary size.
///
/// To disable this and use the `Cargo.toml` as is then set `original_manifest` to true.
fn build_cargo_project(
    crate_metadata: &CrateMetadata,
    verbosity: Option<Verbosity>,
    original_manifest: bool,
) -> Result<()> {
    util::assert_channel()?;

    // set RUSTFLAGS, read from environment var by cargo-xbuild
    std::env::set_var(
        "RUSTFLAGS",
        "-C link-arg=-z -C link-arg=stack-size=65536 -C link-arg=--import-memory",
    );

    let verbosity = verbosity.map(|v| match v {
        Verbosity::Verbose => xargo_lib::Verbosity::Verbose,
        Verbosity::Quiet => xargo_lib::Verbosity::Quiet,
    });

    let xbuild = |manifest_path: &ManifestPath| {
        let manifest_path = Some(manifest_path);
        let target = Some("wasm32-unknown-unknown");
        let target_dir = crate_metadata.target_dir();
        let other_args = [
            "--no-default-features",
            "--release",
            &format!("--target-dir={}", target_dir.to_string_lossy()),
        ];
        let args = xargo_lib::Args::new(target, manifest_path, verbosity, &other_args)
            .map_err(|e| anyhow::anyhow!("{}", e))
            .context("Creating xargo args")?;

        let config = xargo_lib::Config {
            sysroot_path: target_dir.join("sysroot"),
            memcpy: false,
            panic_immediate_abort: true,
        };

        let exit_status = xargo_lib::build(args, "build", Some(config))
            .map_err(|e| anyhow::anyhow!("{}", e))
            .context("Building with xbuild")?;
        if !exit_status.success() {
            anyhow::bail!("xbuild failed with status {}", exit_status)
        }
        Ok(())
    };

<<<<<<< HEAD
    if original_manifest {
        xbuild(&crate_metadata.manifest_path)?;
    } else {
        Workspace::new(&crate_metadata.cargo_meta, &crate_metadata.root_package.id)?
            .with_root_package_manifest(|manifest| {
                manifest.with_removed_crate_type("rlib")?;
                Ok(())
            })?
            .using_temp(xbuild)?;
    }
=======
    Workspace::new(&crate_metadata.cargo_meta, &crate_metadata.root_package.id)?
        .with_root_package_manifest(|manifest| {
            manifest
                .with_removed_crate_type("rlib")?
                .with_profile_release_lto(true)?;
            Ok(())
        })?
        .using_temp(xbuild)?;
>>>>>>> 76d02069

    Ok(())
}

/// Ensures the wasm memory import of a given module has the maximum number of pages.
///
/// Iterates over the import section, finds the memory import entry if any and adjusts the maximum
/// limit.
fn ensure_maximum_memory_pages(module: &mut Module, maximum_allowed_pages: u32) -> Result<()> {
    let mem_ty = module
        .import_section_mut()
        .and_then(|section| {
            section
                .entries_mut()
                .iter_mut()
                .find_map(|entry| match entry.external_mut() {
                    External::Memory(ref mut mem_ty) => Some(mem_ty),
                    _ => None,
                })
        })
        .context("Memory import is not found. Is --import-memory specified in the linker args")?;

    if let Some(requested_maximum) = mem_ty.limits().maximum() {
        // The module already has maximum, check if it is within the limit bail out.
        if requested_maximum > maximum_allowed_pages {
            anyhow::bail!(
                "The wasm module requires {} pages. The maximum allowed number of pages is {}",
                requested_maximum,
                maximum_allowed_pages,
            );
        }
    } else {
        let initial = mem_ty.limits().initial();
        *mem_ty = MemoryType::new(initial, Some(MAX_MEMORY_PAGES));
    }

    Ok(())
}

/// Strips all custom sections.
///
/// Presently all custom sections are not required so they can be stripped safely.
fn strip_custom_sections(module: &mut Module) {
    module.sections_mut().retain(|section| match section {
        Section::Custom(_) => false,
        Section::Name(_) => false,
        Section::Reloc(_) => false,
        _ => true,
    });
}

/// Performs required post-processing steps on the wasm artifact.
fn post_process_wasm(crate_metadata: &CrateMetadata) -> Result<()> {
    // Deserialize wasm module from a file.
    let mut module =
        parity_wasm::deserialize_file(&crate_metadata.original_wasm).context(format!(
            "Loading original wasm file '{}'",
            crate_metadata.original_wasm.display()
        ))?;

    // Perform optimization.
    //
    // In practice only tree-shaking is performed, i.e transitively removing all symbols that are
    // NOT used by the specified entrypoints.
    if pwasm_utils::optimize(&mut module, ["call", "deploy"].to_vec()).is_err() {
        anyhow::bail!("Optimizer failed");
    }
    ensure_maximum_memory_pages(&mut module, MAX_MEMORY_PAGES)?;
    strip_custom_sections(&mut module);

    parity_wasm::serialize_to_file(&crate_metadata.dest_wasm, module)?;
    Ok(())
}

/// Attempts to perform optional wasm optimization using `wasm-opt`.
///
/// The intention is to reduce the size of bloated wasm binaries as a result of missing
/// optimizations (or bugs?) between Rust and Wasm.
///
/// This step depends on the `wasm-opt` tool being installed. If it is not the build will still
/// succeed, and the user will be encouraged to install it for further optimizations.
fn optimize_wasm(crate_metadata: &CrateMetadata) -> Result<()> {
    // check `wasm-opt` installed
    if which::which("wasm-opt").is_err() {
        println!(
            "{}",
            "wasm-opt is not installed. Install this tool on your system in order to \n\
             reduce the size of your contract's Wasm binary. \n\
             See https://github.com/WebAssembly/binaryen#tools"
                .bright_yellow()
        );
        return Ok(());
    }

    let mut optimized = crate_metadata.dest_wasm.clone();
    optimized.set_file_name(format!("{}-opt.wasm", crate_metadata.package_name));

    let output = Command::new("wasm-opt")
        .arg(crate_metadata.dest_wasm.as_os_str())
        .arg("-O3") // execute -O3 optimization passes (spends potentially a lot of time optimizing)
        .arg("-o")
        .arg(optimized.as_os_str())
        .output()?;

    if !output.status.success() {
        // Dump the output streams produced by wasm-opt into the stdout/stderr.
        io::stdout().write_all(&output.stdout)?;
        io::stderr().write_all(&output.stderr)?;
        anyhow::bail!("wasm-opt optimization failed");
    }

    let original_size = metadata(&crate_metadata.dest_wasm)?.len() as f64 / 1000.0;
    let optimized_size = metadata(&optimized)?.len() as f64 / 1000.0;
    println!(
        " Original wasm size: {:.1}K, Optimized: {:.1}K",
        original_size, optimized_size
    );

    // overwrite existing destination wasm file with the optimised version
    std::fs::rename(&optimized, &crate_metadata.dest_wasm)?;
    Ok(())
}

/// Executes build of the smart-contract which produces a wasm binary that is ready for deploying.
///
/// It does so by invoking build by cargo and then post processing the final binary.
pub(crate) fn execute_build(
    manifest_path: ManifestPath,
    verbosity: Option<Verbosity>,
    original_manifest: bool,
) -> Result<String> {
    println!(
        " {} {}",
        "[1/4]".bold(),
        "Collecting crate metadata".bright_green().bold()
    );
    let crate_metadata = collect_crate_metadata(&manifest_path)?;
    println!(
        " {} {}",
        "[2/4]".bold(),
        "Building cargo project".bright_green().bold()
    );
    build_cargo_project(&crate_metadata, verbosity, original_manifest)?;
    println!(
        " {} {}",
        "[3/4]".bold(),
        "Post processing wasm file".bright_green().bold()
    );
    post_process_wasm(&crate_metadata)?;
    println!(
        " {} {}",
        "[4/4]".bold(),
        "Optimizing wasm file".bright_green().bold()
    );
    optimize_wasm(&crate_metadata)?;

    Ok(format!(
        "\nYour contract is ready. You can find it here:\n{}",
        crate_metadata.dest_wasm.display().to_string().bold()
    ))
}

#[cfg(feature = "test-ci-only")]
#[cfg(test)]
mod tests {
    use crate::{cmd::execute_new, util::tests::with_tmp_dir, workspace::ManifestPath};

    #[test]
    fn build_template() {
        with_tmp_dir(|path| {
            execute_new("new_project", Some(path)).expect("new project creation failed");
            let manifest_path =
                ManifestPath::new(&path.join("new_project").join("Cargo.toml")).unwrap();
            super::execute_build(manifest_path, None, false).expect("build failed");
        });
    }
}<|MERGE_RESOLUTION|>--- conflicted
+++ resolved
@@ -147,27 +147,18 @@
         Ok(())
     };
 
-<<<<<<< HEAD
     if original_manifest {
         xbuild(&crate_metadata.manifest_path)?;
     } else {
         Workspace::new(&crate_metadata.cargo_meta, &crate_metadata.root_package.id)?
             .with_root_package_manifest(|manifest| {
-                manifest.with_removed_crate_type("rlib")?;
+                manifest
+                    .with_removed_crate_type("rlib")?
+                    .with_profile_release_lto(true)?;
                 Ok(())
             })?
             .using_temp(xbuild)?;
     }
-=======
-    Workspace::new(&crate_metadata.cargo_meta, &crate_metadata.root_package.id)?
-        .with_root_package_manifest(|manifest| {
-            manifest
-                .with_removed_crate_type("rlib")?
-                .with_profile_release_lto(true)?;
-            Ok(())
-        })?
-        .using_temp(xbuild)?;
->>>>>>> 76d02069
 
     Ok(())
 }
