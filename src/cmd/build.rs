// Copyright 2018-2021 Parity Technologies (UK) Ltd.
// This file is part of cargo-contract.
//
// cargo-contract is free software: you can redistribute it and/or modify
// it under the terms of the GNU General Public License as published by
// the Free Software Foundation, either version 3 of the License, or
// (at your option) any later version.
//
// cargo-contract is distributed in the hope that it will be useful,
// but WITHOUT ANY WARRANTY; without even the implied warranty of
// MERCHANTABILITY or FITNESS FOR A PARTICULAR PURPOSE.  See the
// GNU General Public License for more details.
//
// You should have received a copy of the GNU General Public License
// along with cargo-contract.  If not, see <http://www.gnu.org/licenses/>.

use std::{
    convert::TryFrom,
    fs::{metadata, File},
    io::{Read, Write},
    path::PathBuf,
};

use crate::{
    crate_metadata::CrateMetadata,
    util,
    workspace::{ManifestPath, Profile, Workspace},
    BuildArtifacts, BuildResult, UnstableFlags, UnstableOptions, VerbosityFlags,
};
use crate::{OptimizationResult, Verbosity};
use anyhow::{Context, Result};
use colored::Colorize;
use parity_wasm::elements::{External, MemoryType, Module, Section};
use structopt::StructOpt;

/// This is the maximum number of pages available for a contract to allocate.
const MAX_MEMORY_PAGES: u32 = 16;

/// Executes build of the smart-contract which produces a wasm binary that is ready for deploying.
///
/// It does so by invoking `cargo build` and then post processing the final binary.
#[derive(Debug, StructOpt)]
#[structopt(name = "build")]
pub struct BuildCommand {
    /// Path to the Cargo.toml of the contract to build
    #[structopt(long, parse(from_os_str))]
    manifest_path: Option<PathBuf>,
    /// Which build artifacts to generate.
    ///
    /// - `all`: Generate the Wasm, the metadata and a bundled `<name>.contract` file.
    ///
    /// - `code-only`: Only the Wasm is created, generation of metadata and a bundled
    ///   `<name>.contract` file is skipped.
    #[structopt(
        long = "generate",
        default_value = "all",
        value_name = "all | code-only",
        verbatim_doc_comment
    )]
    build_artifact: BuildArtifacts,
    #[structopt(flatten)]
    verbosity: VerbosityFlags,
    #[structopt(flatten)]
    unstable_options: UnstableOptions,
}

impl BuildCommand {
    pub fn exec(&self) -> Result<BuildResult> {
        let manifest_path = ManifestPath::try_from(self.manifest_path.as_ref())?;
        let unstable_flags: UnstableFlags =
            TryFrom::<&UnstableOptions>::try_from(&self.unstable_options)?;
        let verbosity: Option<Verbosity> = TryFrom::<&VerbosityFlags>::try_from(&self.verbosity)?;
        execute(
            &manifest_path,
            verbosity,
            true,
            self.build_artifact,
            unstable_flags,
        )
    }
}

#[derive(Debug, StructOpt)]
#[structopt(name = "check")]
pub struct CheckCommand {
    /// Path to the Cargo.toml of the contract to build
    #[structopt(long, parse(from_os_str))]
    manifest_path: Option<PathBuf>,
    #[structopt(flatten)]
    verbosity: VerbosityFlags,
    #[structopt(flatten)]
    unstable_options: UnstableOptions,
}

impl CheckCommand {
    pub fn exec(&self) -> Result<BuildResult> {
        let manifest_path = ManifestPath::try_from(self.manifest_path.as_ref())?;
        let unstable_flags: UnstableFlags =
            TryFrom::<&UnstableOptions>::try_from(&self.unstable_options)?;
        let verbosity: Option<Verbosity> = TryFrom::<&VerbosityFlags>::try_from(&self.verbosity)?;
        execute(
            &manifest_path,
            verbosity,
            false,
            BuildArtifacts::CheckOnly,
            unstable_flags,
        )
    }
}

/// Builds the project in the specified directory, defaults to the current directory.
///
/// Uses the unstable cargo feature [`build-std`](https://doc.rust-lang.org/nightly/cargo/reference/unstable.html#build-std)
/// to build the standard library with [`panic_immediate_abort`](https://github.com/johnthagen/min-sized-rust#remove-panic-string-formatting-with-panic_immediate_abort)
/// which reduces the size of the Wasm binary by not including panic strings and formatting code.
///
/// # Cargo.toml optimizations
///
/// The original Cargo.toml will be amended to remove the `rlib` crate type in order to minimize
/// the final Wasm binary size.
///
/// Preferred default `[profile.release]` settings will be added if they are missing, existing
/// user-defined settings will be preserved.
///
/// To disable this and use the original `Cargo.toml` as is then pass the `-Z original_manifest` flag.
fn build_cargo_project(
    crate_metadata: &CrateMetadata,
<<<<<<< HEAD
    verbosity: Verbosity,
    unstable_options: UnstableFlags,
=======
    verbosity: Option<Verbosity>,
    unstable_flags: UnstableFlags,
>>>>>>> 5d3eb9c4
) -> Result<()> {
    util::assert_channel()?;

    // set linker args via RUSTFLAGS.
    // Currently will override user defined RUSTFLAGS from .cargo/config. See https://github.com/paritytech/cargo-contract/issues/98.
    std::env::set_var(
        "RUSTFLAGS",
        "-C link-arg=-z -C link-arg=stack-size=65536 -C link-arg=--import-memory",
    );

    let cargo_build = |manifest_path: &ManifestPath| {
        let target_dir = &crate_metadata.target_directory;
        util::invoke_cargo(
            "build",
            &[
                "--target=wasm32-unknown-unknown",
                "-Zbuild-std",
                "-Zbuild-std-features=panic_immediate_abort",
                "--no-default-features",
                "--release",
                &format!("--target-dir={}", target_dir.to_string_lossy()),
            ],
            manifest_path.directory(),
            verbosity,
        )?;
        Ok(())
    };

    if unstable_flags.original_manifest {
        println!(
            "{} {}",
            "warning:".yellow().bold(),
            "with 'original-manifest' enabled, the contract binary may not be of optimal size."
                .bold()
        );
        cargo_build(&crate_metadata.manifest_path)?;
    } else {
        Workspace::new(&crate_metadata.cargo_meta, &crate_metadata.root_package.id)?
            .with_root_package_manifest(|manifest| {
                manifest
                    .with_removed_crate_type("rlib")?
                    .with_profile_release_defaults(Profile::default_contract_release())?;
                Ok(())
            })?
            .using_temp(cargo_build)?;
    }

    // clear RUSTFLAGS
    std::env::remove_var("RUSTFLAGS");

    Ok(())
}

/// Ensures the wasm memory import of a given module has the maximum number of pages.
///
/// Iterates over the import section, finds the memory import entry if any and adjusts the maximum
/// limit.
fn ensure_maximum_memory_pages(module: &mut Module, maximum_allowed_pages: u32) -> Result<()> {
    let mem_ty = module
        .import_section_mut()
        .and_then(|section| {
            section
                .entries_mut()
                .iter_mut()
                .find_map(|entry| match entry.external_mut() {
                    External::Memory(ref mut mem_ty) => Some(mem_ty),
                    _ => None,
                })
        })
        .context("Memory import is not found. Is --import-memory specified in the linker args")?;

    if let Some(requested_maximum) = mem_ty.limits().maximum() {
        // The module already has maximum, check if it is within the limit bail out.
        if requested_maximum > maximum_allowed_pages {
            anyhow::bail!(
                "The wasm module requires {} pages. The maximum allowed number of pages is {}",
                requested_maximum,
                maximum_allowed_pages,
            );
        }
    } else {
        let initial = mem_ty.limits().initial();
        *mem_ty = MemoryType::new(initial, Some(MAX_MEMORY_PAGES));
    }

    Ok(())
}

/// Strips all custom sections.
///
/// Presently all custom sections are not required so they can be stripped safely.
fn strip_custom_sections(module: &mut Module) {
    module.sections_mut().retain(|section| match section {
        Section::Custom(_) => false,
        Section::Name(_) => false,
        Section::Reloc(_) => false,
        _ => true,
    });
}

/// Performs required post-processing steps on the wasm artifact.
fn post_process_wasm(crate_metadata: &CrateMetadata) -> Result<()> {
    // Deserialize wasm module from a file.
    let mut module =
        parity_wasm::deserialize_file(&crate_metadata.original_wasm).context(format!(
            "Loading original wasm file '{}'",
            crate_metadata.original_wasm.display()
        ))?;

    // Perform optimization.
    //
    // In practice only tree-shaking is performed, i.e transitively removing all symbols that are
    // NOT used by the specified entrypoints.
    if pwasm_utils::optimize(&mut module, ["call", "deploy"].to_vec()).is_err() {
        anyhow::bail!("Optimizer failed");
    }
    ensure_maximum_memory_pages(&mut module, MAX_MEMORY_PAGES)?;
    strip_custom_sections(&mut module);

    parity_wasm::serialize_to_file(&crate_metadata.dest_wasm, module)?;
    Ok(())
}

/// Attempts to perform optional wasm optimization using `binaryen`.
///
/// The intention is to reduce the size of bloated wasm binaries as a result of missing
/// optimizations (or bugs?) between Rust and Wasm.
fn optimize_wasm(crate_metadata: &CrateMetadata) -> Result<OptimizationResult> {
    let mut optimized = crate_metadata.dest_wasm.clone();
    optimized.set_file_name(format!("{}-opt.wasm", crate_metadata.package_name));

    let codegen_config = binaryen::CodegenConfig {
        // execute -O3 optimization passes (spends potentially a lot of time optimizing)
        optimization_level: 3,
        // the default
        shrink_level: 1,
        // the default
        debug_info: false,
    };

    let mut dest_wasm_file = File::open(crate_metadata.dest_wasm.as_os_str())?;
    let mut dest_wasm_file_content = Vec::new();
    dest_wasm_file.read_to_end(&mut dest_wasm_file_content)?;

    let mut module = binaryen::Module::read(&dest_wasm_file_content)
        .map_err(|_| anyhow::anyhow!("binaryen failed to read file content"))?;
    module.optimize(&codegen_config);
    let optimized_wasm = module.write();

    let mut optimized_wasm_file = File::create(optimized.as_os_str())?;
    optimized_wasm_file.write_all(&optimized_wasm)?;

    let original_size = metadata(&crate_metadata.dest_wasm)?.len() as f64 / 1000.0;
    let optimized_size = metadata(&optimized)?.len() as f64 / 1000.0;

    // overwrite existing destination wasm file with the optimised version
    std::fs::rename(&optimized, &crate_metadata.dest_wasm)?;
    Ok(OptimizationResult {
        original_size,
        optimized_size,
    })
}

/// Executes build of the smart-contract which produces a wasm binary that is ready for deploying.
///
/// It does so by invoking `cargo build` and then post processing the final binary.
fn execute(
    manifest_path: &ManifestPath,
    verbosity: Verbosity,
    optimize_contract: bool,
    build_artifact: BuildArtifacts,
    unstable_flags: UnstableFlags,
) -> Result<BuildResult> {
    if build_artifact == BuildArtifacts::CodeOnly || build_artifact == BuildArtifacts::CheckOnly {
        let crate_metadata = CrateMetadata::collect(manifest_path)?;
        let (maybe_dest_wasm, maybe_optimization_result) = execute_with_crate_metadata(
            &crate_metadata,
            verbosity,
            optimize_contract,
            build_artifact,
            unstable_flags,
        )?;
        let res = BuildResult {
            dest_wasm: maybe_dest_wasm,
            dest_metadata: None,
            dest_bundle: None,
            target_directory: crate_metadata.target_directory,
            optimization_result: maybe_optimization_result,
            build_artifact,
        };
        return Ok(res);
    }

    let res = super::metadata::execute(&manifest_path, verbosity, build_artifact, unstable_flags)?;
    Ok(res)
}

/// Executes build of the smart-contract which produces a Wasm binary that is ready for deploying.
///
/// It does so by invoking `cargo build` and then post processing the final binary.
///
/// # Note
///
/// Uses the supplied `CrateMetadata`. If an instance is not available use [`execute_build`]
///
/// Returns a tuple of `(maybe_optimized_wasm_path, maybe_optimization_result)`.
pub(crate) fn execute_with_crate_metadata(
    crate_metadata: &CrateMetadata,
    verbosity: Verbosity,
    optimize_contract: bool,
    build_artifact: BuildArtifacts,
    unstable_flags: UnstableFlags,
) -> Result<(Option<PathBuf>, Option<OptimizationResult>)> {
    println!(
        " {} {}",
        format!("[1/{}]", build_artifact.steps()).bold(),
        "Building cargo project".bright_green().bold()
    );
    build_cargo_project(&crate_metadata, verbosity, unstable_flags)?;
    println!(
        " {} {}",
        format!("[2/{}]", build_artifact.steps()).bold(),
        "Post processing wasm file".bright_green().bold()
    );
    post_process_wasm(&crate_metadata)?;
    if !optimize_contract {
        return Ok((None, None));
    }
    println!(
        " {} {}",
        format!("[3/{}]", build_artifact.steps()).bold(),
        "Optimizing wasm file".bright_green().bold()
    );
    let optimization_result = optimize_wasm(&crate_metadata)?;
    Ok((
        Some(crate_metadata.dest_wasm.clone()),
        Some(optimization_result),
    ))
}

#[cfg(feature = "test-ci-only")]
#[cfg(test)]
mod tests {
    use crate::{cmd, util::tests::with_tmp_dir, BuildArtifacts, ManifestPath, UnstableFlags};

    #[test]
    fn build_template() {
        with_tmp_dir(|path| {
            cmd::new::execute("new_project", Some(path)).expect("new project creation failed");
            let manifest_path =
                ManifestPath::new(&path.join("new_project").join("Cargo.toml")).unwrap();
            let res = super::execute(
                &manifest_path,
                Default::default(),
                true,
                BuildArtifacts::All,
                UnstableFlags::default(),
            )
            .expect("build failed");

            // we can't use `/target/ink` here, since this would match
            // for `/target` being the root path. but since `ends_with`
            // always matches whole path components we can be sure
            // the path can never be e.g. `foo_target/ink` -- the assert
            // would fail for that.
            assert!(res.target_directory.ends_with("target/ink"));
            Ok(())
        })
    }
}<|MERGE_RESOLUTION|>--- conflicted
+++ resolved
@@ -125,13 +125,8 @@
 /// To disable this and use the original `Cargo.toml` as is then pass the `-Z original_manifest` flag.
 fn build_cargo_project(
     crate_metadata: &CrateMetadata,
-<<<<<<< HEAD
-    verbosity: Verbosity,
-    unstable_options: UnstableFlags,
-=======
     verbosity: Option<Verbosity>,
     unstable_flags: UnstableFlags,
->>>>>>> 5d3eb9c4
 ) -> Result<()> {
     util::assert_channel()?;
 
