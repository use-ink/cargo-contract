--- conflicted
+++ resolved
@@ -1041,7 +1041,6 @@
     }
 
     #[test]
-<<<<<<< HEAD
     pub fn debug_mode_must_be_compatible() {
         let _ =
             assert_debug_mode_supported(&Version::parse("3.0.0-rc4").expect("parsing must work"))
@@ -1104,7 +1103,10 @@
 
             // then
             assert!(res.is_ok(), "building template in release mode failed!");
-=======
+            Ok(())
+        })
+    }
+
     fn keep_debug_symbols() {
         with_new_contract_project(|manifest_path| {
             let res = super::execute(
@@ -1120,7 +1122,6 @@
             // we specified that debug symbols should be kept
             assert!(has_debug_symbols(&res.dest_wasm.unwrap()));
 
->>>>>>> f165b8c4
             Ok(())
         })
     }
