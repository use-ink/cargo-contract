// Copyright 2018-2021 Parity Technologies (UK) Ltd.
// This file is part of cargo-contract.
//
// cargo-contract is free software: you can redistribute it and/or modify
// it under the terms of the GNU General Public License as published by
// the Free Software Foundation, either version 3 of the License, or
// (at your option) any later version.
//
// cargo-contract is distributed in the hope that it will be useful,
// but WITHOUT ANY WARRANTY; without even the implied warranty of
// MERCHANTABILITY or FITNESS FOR A PARTICULAR PURPOSE.  See the
// GNU General Public License for more details.
//
// You should have received a copy of the GNU General Public License
// along with cargo-contract.  If not, see <http://www.gnu.org/licenses/>.

mod cmd;
mod crate_metadata;
#[cfg(test)]
#[cfg(feature = "integration-tests")]
mod tests;
mod util;
mod workspace;

use self::workspace::ManifestPath;

<<<<<<< HEAD
use std::{
    convert::{TryFrom, TryInto},
    path::PathBuf,
};
=======
use crate::cmd::{BuildCommand, CheckCommand};

#[cfg(feature = "extrinsics")]
use sp_core::{crypto::Pair, sr25519, H256};
use std::{convert::TryFrom, path::PathBuf};
#[cfg(feature = "extrinsics")]
use subxt::PairSigner;
>>>>>>> 5d3eb9c4

use anyhow::{Error, Result};
use colored::Colorize;
use structopt::{clap, StructOpt};

#[cfg(feature = "extrinsics")]
use crate::cmd::{CallCommand, DeployCommand, InstantiateCommand};
#[cfg(feature = "extrinsics")]
use sp_core::{crypto::Pair, sr25519};
#[cfg(feature = "extrinsics")]
use subxt::PairSigner;

#[derive(Debug, StructOpt)]
#[structopt(bin_name = "cargo")]
pub(crate) enum Opts {
    /// Utilities to develop Wasm smart contracts.
    #[structopt(name = "contract")]
    #[structopt(setting = clap::AppSettings::UnifiedHelpMessage)]
    #[structopt(setting = clap::AppSettings::DeriveDisplayOrder)]
    #[structopt(setting = clap::AppSettings::DontCollapseArgsInUsage)]
    Contract(ContractArgs),
}

#[derive(Debug, StructOpt)]
pub(crate) struct ContractArgs {
    #[structopt(subcommand)]
    cmd: Command,
}

#[derive(Debug, Default, Clone, PartialEq, Eq)]
pub(crate) struct HexData(pub Vec<u8>);

#[cfg(feature = "extrinsics")]
impl std::str::FromStr for HexData {
    type Err = hex::FromHexError;

    fn from_str(input: &str) -> std::result::Result<Self, Self::Err> {
        hex::decode(input).map(HexData)
    }
}

/// Arguments required for creating and sending an extrinsic to a substrate node
#[cfg(feature = "extrinsics")]
#[derive(Clone, Debug, StructOpt)]
pub(crate) struct ExtrinsicOpts {
    /// Websockets url of a substrate node
    #[structopt(
        name = "url",
        long,
        parse(try_from_str),
        default_value = "ws://localhost:9944"
    )]
    url: url::Url,
    /// Secret key URI for the account deploying the contract.
    #[structopt(name = "suri", long, short)]
    suri: String,
    /// Password for the secret key
    #[structopt(name = "password", long, short)]
    password: Option<String>,
    #[structopt(flatten)]
    verbosity: VerbosityFlags,
}

#[cfg(feature = "extrinsics")]
impl ExtrinsicOpts {
    pub fn signer(&self) -> Result<PairSigner<subxt::ContractsTemplateRuntime, sr25519::Pair>> {
        let pair =
            sr25519::Pair::from_string(&self.suri, self.password.as_ref().map(String::as_ref))
                .map_err(|_| anyhow::anyhow!("Secret string error"))?;
        Ok(PairSigner::new(pair))
    }

    /// Returns the verbosity
    pub fn verbosity(&self) -> Result<Verbosity> {
        TryFrom::try_from(&self.verbosity)
    }
}

<<<<<<< HEAD
#[derive(Clone, Copy, Debug, StructOpt)]
struct VerbosityFlags {
=======
#[derive(Clone, Debug, StructOpt)]
pub struct VerbosityFlags {
>>>>>>> 5d3eb9c4
    #[structopt(long)]
    quiet: bool,
    #[structopt(long)]
    verbose: bool,
}

impl Default for VerbosityFlags {
    fn default() -> Self {
        Self::quiet()
    }
}

impl VerbosityFlags {
    pub fn quiet() -> Self {
        Self {
            quiet: true,
            verbose: false,
        }
    }
}

#[derive(Clone, Copy)]
pub enum Verbosity {
    Quiet,
    Verbose,
    NotSpecified,
}

impl Default for Verbosity {
    fn default() -> Self {
        Self::NotSpecified
    }
}

impl TryFrom<&VerbosityFlags> for Verbosity {
    type Error = Error;

    fn try_from(value: &VerbosityFlags) -> Result<Self, Self::Error> {
        match (value.quiet, value.verbose) {
            (false, false) => Ok(Verbosity::NotSpecified),
            (true, false) => Ok(Verbosity::Quiet),
            (false, true) => Ok(Verbosity::Verbose),
            (true, true) => anyhow::bail!("Cannot pass both --quiet and --verbose flags"),
        }
    }
}

#[derive(Clone, Debug, StructOpt)]
struct UnstableOptions {
    /// Use the original manifest (Cargo.toml), do not modify for build optimizations
    #[structopt(long = "unstable-options", short = "Z", number_of_values = 1)]
    options: Vec<String>,
}

#[derive(Clone, Default)]
struct UnstableFlags {
    original_manifest: bool,
}

impl TryFrom<&UnstableOptions> for UnstableFlags {
    type Error = Error;

    fn try_from(value: &UnstableOptions) -> Result<Self, Self::Error> {
        let valid_flags = ["original-manifest"];
        let invalid_flags = value
            .options
            .iter()
            .filter(|o| !valid_flags.contains(&o.as_str()))
            .collect::<Vec<_>>();
        if !invalid_flags.is_empty() {
            anyhow::bail!("Unknown unstable-options {:?}", invalid_flags)
        }
        Ok(UnstableFlags {
            original_manifest: value.options.contains(&"original-manifest".to_owned()),
        })
    }
}

/// Describes which artifacts to generate
#[derive(Copy, Clone, Eq, PartialEq, Debug, StructOpt)]
#[structopt(name = "build-artifacts")]
pub enum BuildArtifacts {
    /// Generate the Wasm, the metadata and a bundled `<name>.contract` file
    #[structopt(name = "all")]
    All,
    /// Only the Wasm is created, generation of metadata and a bundled `<name>.contract` file is skipped
    #[structopt(name = "code-only")]
    CodeOnly,
    CheckOnly,
}

impl BuildArtifacts {
    /// Returns the number of steps required to complete a build artifact.
    /// Used as output on the cli.
    pub fn steps(&self) -> usize {
        match self {
            BuildArtifacts::All => 5,
            BuildArtifacts::CodeOnly => 3,
            BuildArtifacts::CheckOnly => 2,
        }
    }
}

impl std::str::FromStr for BuildArtifacts {
    type Err = String;
    fn from_str(artifact: &str) -> Result<Self, Self::Err> {
        match artifact {
            "all" => Ok(BuildArtifacts::All),
            "code-only" => Ok(BuildArtifacts::CodeOnly),
            _ => Err("Could not parse build artifact".to_string()),
        }
    }
}

/// Result of the metadata generation process.
pub struct BuildResult {
    /// Path to the resulting metadata file.
    pub dest_metadata: Option<PathBuf>,
    /// Path to the resulting Wasm file.
    pub dest_wasm: Option<PathBuf>,
    /// Path to the bundled file.
    pub dest_bundle: Option<PathBuf>,
    /// Path to the directory where output files are written to.
    pub target_directory: PathBuf,
    /// If existent the result of the optimization.
    pub optimization_result: Option<OptimizationResult>,
    /// Which build artifacts were generated.
    pub build_artifact: BuildArtifacts,
}

/// Result of the optimization process.
pub struct OptimizationResult {
    /// The original Wasm size.
    pub original_size: f64,
    /// The Wasm size after optimizations have been applied.
    pub optimized_size: f64,
}

impl BuildResult {
    pub fn display(&self) -> String {
        let optimization = self.display_optimization();
        let size_diff = format!(
            "\nOriginal wasm size: {}, Optimized: {}\n\n",
            format!("{:.1}K", optimization.0).bold(),
            format!("{:.1}K", optimization.1).bold(),
        );

        if self.build_artifact == BuildArtifacts::CodeOnly {
            let out = format!(
                "{}Your contract's code is ready. You can find it here:\n{}",
                size_diff,
                self.dest_wasm
                    .as_ref()
                    .expect("wasm path must exist")
                    .display()
                    .to_string()
                    .bold()
            );
            return out;
        };

        let mut out = format!(
            "{}Your contract artifacts are ready. You can find them in:\n{}\n\n",
            size_diff,
            self.target_directory.display().to_string().bold(),
        );
        if let Some(dest_bundle) = self.dest_bundle.as_ref() {
            let bundle = format!(
                "  - {} (code + metadata)\n",
                util::base_name(&dest_bundle).bold()
            );
            out.push_str(&bundle);
        }
        if let Some(dest_wasm) = self.dest_wasm.as_ref() {
            let wasm = format!(
                "  - {} (the contract's code)\n",
                util::base_name(&dest_wasm).bold()
            );
            out.push_str(&wasm);
        }
        if let Some(dest_metadata) = self.dest_metadata.as_ref() {
            let metadata = format!(
                "  - {} (the contract's metadata)",
                util::base_name(&dest_metadata).bold()
            );
            out.push_str(&metadata);
        }
        out
    }

    /// Returns a tuple of `(original_size, optimized_size)`.
    ///
    /// Panics if no optimization result is available.
    fn display_optimization(&self) -> (f64, f64) {
        let optimization = self
            .optimization_result
            .as_ref()
            .expect("optimization result must exist");
        (optimization.original_size, optimization.optimized_size)
    }
}

#[derive(Debug, StructOpt)]
enum Command {
    /// Setup and create a new smart contract project
    #[structopt(name = "new")]
    New {
        /// The name of the newly created smart contract
        name: String,
        /// The optional target directory for the contract project
        #[structopt(short, long, parse(from_os_str))]
        target_dir: Option<PathBuf>,
    },
    /// Compiles the contract, generates metadata, bundles both together in a `<name>.contract` file
    #[structopt(name = "build")]
    Build(BuildCommand),
    /// Command has been deprecated, use `cargo contract build` instead
    #[structopt(name = "generate-metadata")]
    GenerateMetadata {},
    /// Check that the code builds as Wasm; does not output any build artifact to the top level `target/` directory
    #[structopt(name = "check")]
    Check(CheckCommand),
    /// Test the smart contract off-chain
    #[structopt(name = "test")]
    Test {},
    /// Upload the smart contract code to the chain
    #[cfg(feature = "extrinsics")]
    #[structopt(name = "deploy")]
<<<<<<< HEAD
    Deploy(DeployCommand),
=======
    Deploy {
        #[structopt(flatten)]
        extrinsic_opts: ExtrinsicOpts,
        /// Path to wasm contract code, defaults to `./target/ink/<name>.wasm`
        #[structopt(parse(from_os_str))]
        wasm_path: Option<PathBuf>,
    },
>>>>>>> 5d3eb9c4
    /// Instantiate a deployed smart contract
    #[cfg(feature = "extrinsics")]
    Instantiate(InstantiateCommand),
    #[cfg(feature = "extrinsics")]
    Call(CallCommand),
}

fn main() {
    env_logger::init();

    let Opts::Contract(args) = Opts::from_args();
    match exec(args.cmd) {
        Ok(msg) => println!("\t{}", msg),
        Err(err) => {
            eprintln!(
                "{} {}",
                "ERROR:".bright_red().bold(),
                format!("{:?}", err).bright_red()
            );
            std::process::exit(1);
        }
    }
}

fn exec(cmd: Command) -> Result<String> {
    match &cmd {
        Command::New { name, target_dir } => cmd::new::execute(name, target_dir.as_ref()),
        Command::Build(build) => {
            let result = build.exec()?;
            Ok(result.display())
        }
        Command::Check(check) => {
            let res = check.exec()?;
            assert!(
                res.dest_wasm.is_none(),
                "no dest_wasm must be on the generation result"
            );
            Ok("\nYour contract's code was built successfully.".to_string())
        }
        Command::GenerateMetadata {} => Err(anyhow::anyhow!(
            "Command deprecated, use `cargo contract build` instead"
        )),
        Command::Test {} => Err(anyhow::anyhow!("Command unimplemented")),
        #[cfg(feature = "extrinsics")]
        Command::Deploy(deploy) => {
            let code_hash = deploy.exec()?;
            Ok(format!("Code hash: {:#x}", code_hash))
        }
        #[cfg(feature = "extrinsics")]
        Command::Instantiate(instantiate) => {
            let contract_account = instantiate.run()?;
            Ok(format!("Contract account: {}", contract_account))
        }
        #[cfg(feature = "extrinsics")]
        Command::Call(call) => call.run(),
    }
}<|MERGE_RESOLUTION|>--- conflicted
+++ resolved
@@ -24,20 +24,12 @@
 
 use self::workspace::ManifestPath;
 
-<<<<<<< HEAD
+use crate::cmd::{BuildCommand, CheckCommand};
+
 use std::{
     convert::{TryFrom, TryInto},
     path::PathBuf,
 };
-=======
-use crate::cmd::{BuildCommand, CheckCommand};
-
-#[cfg(feature = "extrinsics")]
-use sp_core::{crypto::Pair, sr25519, H256};
-use std::{convert::TryFrom, path::PathBuf};
-#[cfg(feature = "extrinsics")]
-use subxt::PairSigner;
->>>>>>> 5d3eb9c4
 
 use anyhow::{Error, Result};
 use colored::Colorize;
@@ -116,13 +108,8 @@
     }
 }
 
-<<<<<<< HEAD
 #[derive(Clone, Copy, Debug, StructOpt)]
-struct VerbosityFlags {
-=======
-#[derive(Clone, Debug, StructOpt)]
 pub struct VerbosityFlags {
->>>>>>> 5d3eb9c4
     #[structopt(long)]
     quiet: bool,
     #[structopt(long)]
@@ -351,17 +338,7 @@
     /// Upload the smart contract code to the chain
     #[cfg(feature = "extrinsics")]
     #[structopt(name = "deploy")]
-<<<<<<< HEAD
     Deploy(DeployCommand),
-=======
-    Deploy {
-        #[structopt(flatten)]
-        extrinsic_opts: ExtrinsicOpts,
-        /// Path to wasm contract code, defaults to `./target/ink/<name>.wasm`
-        #[structopt(parse(from_os_str))]
-        wasm_path: Option<PathBuf>,
-    },
->>>>>>> 5d3eb9c4
     /// Instantiate a deployed smart contract
     #[cfg(feature = "extrinsics")]
     Instantiate(InstantiateCommand),
