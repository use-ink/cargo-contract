// Copyright 2018-2024 Parity Technologies (UK) Ltd.
// This file is part of cargo-contract.
//
// cargo-contract is free software: you can redistribute it and/or modify
// it under the terms of the GNU General Public License as published by
// the Free Software Foundation, either version 3 of the License, or
// (at your option) any later version.
//
// cargo-contract is distributed in the hope that it will be useful,
// but WITHOUT ANY WARRANTY; without even the implied warranty of
// MERCHANTABILITY or FITNESS FOR A PARTICULAR PURPOSE.  See the
// GNU General Public License for more details.
//
// You should have received a copy of the GNU General Public License
// along with cargo-contract.  If not, see <http://www.gnu.org/licenses/>.

#![doc = include_str!("../README.md")]
#![deny(unused_crate_dependencies)]

use contract_metadata::{
    compatibility::check_contract_ink_compatibility,
    ContractMetadata,
};
use which as _;

mod args;
mod crate_metadata;
mod docker;
pub mod metadata;
mod new;
mod post_process_wasm;
#[cfg(test)]
mod tests;
pub mod util;
mod validate_wasm;
mod wasm_opt;
mod workspace;

#[deprecated(since = "2.0.2", note = "Use MetadataArtifacts instead")]
pub use self::metadata::MetadataArtifacts as MetadataResult;

pub use self::{
    args::{
        BuildArtifacts,
        BuildMode,
        Features,
        Network,
        OutputType,
        Target,
        UnstableFlags,
        UnstableOptions,
        Verbosity,
        VerbosityFlags,
    },
    crate_metadata::CrateMetadata,
    metadata::{
        BuildInfo,
        MetadataArtifacts,
        WasmOptSettings,
    },
    new::new_contract_project,
    post_process_wasm::{
        load_module,
        post_process_wasm,
    },
    util::DEFAULT_KEY_COL_WIDTH,
    wasm_opt::{
        OptimizationPasses,
        OptimizationResult,
    },
    workspace::{
        Lto,
        Manifest,
        ManifestPath,
        OptLevel,
        PanicStrategy,
        Profile,
        Workspace,
    },
};

use crate::wasm_opt::WasmOptHandler;
pub use docker::{
    docker_build,
    ImageVariant,
};

use anyhow::{
    Context,
    Result,
};
use colored::Colorize;
use semver::Version;
use std::{
    fs,
    path::{
        Path,
        PathBuf,
    },
    process::Command,
    str,
};
use strum::IntoEnumIterator;

/// This is the default maximum number of pages available for a contract to allocate.
pub const DEFAULT_MAX_MEMORY_PAGES: u64 = 16;

/// Version of the currently executing `cargo-contract` binary.
const VERSION: &str = env!("CARGO_PKG_VERSION");

/// Configuration of the linting module.
///
/// Ensure it is kept up-to-date when updating `cargo-contract`.
pub(crate) mod linting {
    /// Toolchain used to build ink_linting:
<<<<<<< HEAD
    /// https://github.com/use-ink/ink/blob/master/linting/rust-toolchain.toml
    pub const TOOLCHAIN_VERSION: &str = "nightly-2023-12-28";
=======
    /// https://github.com/paritytech/ink/blob/master/linting/rust-toolchain.toml
    pub const TOOLCHAIN_VERSION: &str = "nightly-2024-02-08";
>>>>>>> a5dc5709
    /// Git repository with ink_linting libraries
    pub const GIT_URL: &str = "https://github.com/use-ink/ink/";
    /// Git revision number of the linting crate
    pub const GIT_REV: &str = "ef91c60e52eb5d3ae80fd25082bc0a9468332e36";
}

/// Arguments to use when executing `build` or `check` commands.
#[derive(Clone)]
pub struct ExecuteArgs {
    /// The location of the Cargo manifest (`Cargo.toml`) file to use.
    pub manifest_path: ManifestPath,
    pub verbosity: Verbosity,
    pub build_mode: BuildMode,
    pub features: Features,
    pub network: Network,
    pub build_artifact: BuildArtifacts,
    pub unstable_flags: UnstableFlags,
    pub optimization_passes: Option<OptimizationPasses>,
    pub keep_debug_symbols: bool,
    pub extra_lints: bool,
    pub output_type: OutputType,
    pub skip_wasm_validation: bool,
    pub target: Target,
    pub max_memory_pages: u64,
    pub image: ImageVariant,
}

impl Default for ExecuteArgs {
    fn default() -> Self {
        Self {
            manifest_path: Default::default(),
            verbosity: Default::default(),
            build_mode: Default::default(),
            features: Default::default(),
            network: Default::default(),
            build_artifact: Default::default(),
            unstable_flags: Default::default(),
            optimization_passes: Default::default(),
            keep_debug_symbols: Default::default(),
            extra_lints: Default::default(),
            output_type: Default::default(),
            skip_wasm_validation: Default::default(),
            target: Default::default(),
            max_memory_pages: DEFAULT_MAX_MEMORY_PAGES,
            image: Default::default(),
        }
    }
}

/// Result of the build process.
#[derive(serde::Serialize, serde::Deserialize)]
pub struct BuildResult {
    /// Path to the resulting Wasm file.
    pub dest_wasm: Option<PathBuf>,
    /// Result of the metadata generation.
    pub metadata_result: Option<MetadataArtifacts>,
    /// Path to the directory where output files are written to.
    pub target_directory: PathBuf,
    /// If existent the result of the optimization.
    pub optimization_result: Option<OptimizationResult>,
    /// The mode to build the contract in.
    pub build_mode: BuildMode,
    /// Which build artifacts were generated.
    pub build_artifact: BuildArtifacts,
    /// The verbosity flags.
    pub verbosity: Verbosity,
    /// Image used for the verifiable build
    pub image: Option<String>,
    /// The type of formatting to use for the build output.
    #[serde(skip_serializing, skip_deserializing)]
    pub output_type: OutputType,
}

impl BuildResult {
    pub fn display(&self) -> String {
        let opt_size_diff = if let Some(ref opt_result) = self.optimization_result {
            let size_diff = format!(
                "\nOriginal wasm size: {}, Optimized: {}\n\n",
                format!("{:.1}K", opt_result.original_size).bold(),
                format!("{:.1}K", opt_result.optimized_size).bold(),
            );
            debug_assert!(
                opt_result.optimized_size > 0.0,
                "optimized file size must be greater 0"
            );
            size_diff
        } else {
            "\n".to_string()
        };

        let build_mode = format!(
            "The contract was built in {} mode.\n\n",
            format!("{}", self.build_mode).to_uppercase().bold(),
        );

        if self.build_artifact == BuildArtifacts::CodeOnly {
            let out = format!(
                "{}{}Your contract's code is ready. You can find it here:\n{}",
                opt_size_diff,
                build_mode,
                self.dest_wasm
                    .as_ref()
                    .expect("wasm path must exist")
                    .display()
                    .to_string()
                    .bold()
            );
            return out
        };

        let mut out = format!(
            "{}{}Your contract artifacts are ready. You can find them in:\n{}\n\n",
            opt_size_diff,
            build_mode,
            self.target_directory.display().to_string().bold(),
        );
        if let Some(metadata_result) = self.metadata_result.as_ref() {
            let bundle = format!(
                "  - {} (code + metadata)\n",
                util::base_name(&metadata_result.dest_bundle).bold()
            );
            out.push_str(&bundle);
        }
        if let Some(dest_wasm) = self.dest_wasm.as_ref() {
            let wasm = format!(
                "  - {} (the contract's code)\n",
                util::base_name(dest_wasm).bold()
            );
            out.push_str(&wasm);
        }
        if let Some(metadata_result) = self.metadata_result.as_ref() {
            let metadata = format!(
                "  - {} (the contract's metadata)",
                util::base_name(&metadata_result.dest_metadata).bold()
            );
            out.push_str(&metadata);
        }
        out
    }

    /// Display the build results in a pretty formatted JSON string.
    pub fn serialize_json(&self) -> Result<String> {
        Ok(serde_json::to_string_pretty(self)?)
    }
}

/// Executes the supplied cargo command on the project in the specified directory,
/// defaults to the current directory.
///
/// Uses the unstable cargo feature [`build-std`](https://doc.rust-lang.org/nightly/cargo/reference/unstable.html#build-std)
/// to build the standard library with [`panic_immediate_abort`](https://github.com/johnthagen/min-sized-rust#remove-panic-string-formatting-with-panic_immediate_abort)
/// which reduces the size of the Wasm binary by not including panic strings and
/// formatting code.
///
/// # `Cargo.toml` optimizations
///
/// The original `Cargo.toml` will be amended to remove the `rlib` crate type in order to
/// minimize the final Wasm binary size.
///
/// Preferred default `[profile.release]` settings will be added if they are missing,
/// existing user-defined settings will be preserved.
///
/// The `[workspace]` will be added if it is missing to ignore `workspace` from parent
/// `Cargo.toml`.
///
/// To disable this and use the original `Cargo.toml` as is then pass the `-Z
/// original_manifest` flag.
#[allow(clippy::too_many_arguments)]
fn exec_cargo_for_onchain_target(
    crate_metadata: &CrateMetadata,
    command: &str,
    features: &Features,
    build_mode: &BuildMode,
    network: &Network,
    verbosity: &Verbosity,
    unstable_flags: &UnstableFlags,
    target: &Target,
) -> Result<()> {
    let cargo_build = |manifest_path: &ManifestPath| {
        let target_dir = format!(
            "--target-dir={}",
            crate_metadata.target_directory.to_string_lossy()
        );
        let mut args = vec![target_dir, "--release".to_owned()];
        args.extend(onchain_cargo_options(target));
        network.append_to_args(&mut args);

        let mut features = features.clone();
        if build_mode == &BuildMode::Debug {
            features.push("ink/ink-debug");
        } else {
            args.push("-Zbuild-std-features=panic_immediate_abort".to_owned());
        }
        features.append_to_args(&mut args);
        let mut env = Vec::new();
        if rustc_version::version_meta()?.channel == rustc_version::Channel::Stable {
            // Allow nightly features on a stable toolchain
            env.push(("RUSTC_BOOTSTRAP", Some("1".to_string())))
        }

        // merge target specific flags with the common flags (defined here)
        // We want to disable warnings here as they will be duplicates of the clippy pass.
        // However, if we want to do so with either `--cap-lints allow` or  `-A
        // warnings` the build will fail. It seems that the cross compilation
        // depends on some warning to be enabled. Until we figure that out we need
        // to live with duplicated warnings. For the metadata build we can disable
        // warnings.
        let rustflags = {
            let common_flags = "-Clinker-plugin-lto";
            if let Some(target_flags) = target.rustflags() {
                format!("{}\x1f{}", common_flags, target_flags)
            } else {
                common_flags.to_string()
            }
        };

        // the linker needs our linker script as file
        if matches!(target, Target::RiscV) {
            fs::create_dir_all(&crate_metadata.target_directory)?;
            let path = crate_metadata
                .target_directory
                .join(".riscv_memory_layout.ld");
            fs::write(&path, include_bytes!("../riscv_memory_layout.ld"))?;
            let path = path.display();
            env.push((
                "CARGO_ENCODED_RUSTFLAGS",
                Some(format!("{rustflags}\x1f-Clink-arg=-T{path}",)),
            ));
        } else {
            env.push(("CARGO_ENCODED_RUSTFLAGS", Some(rustflags)));
        };

        execute_cargo(util::cargo_cmd(
            command,
            &args,
            manifest_path.directory(),
            *verbosity,
            env,
        ))
    };

    if unstable_flags.original_manifest {
        verbose_eprintln!(
            verbosity,
            "{} {}",
            "warning:".yellow().bold(),
            "with 'original-manifest' enabled, the contract binary may not be of optimal size."
                .bold()
        );
        cargo_build(&crate_metadata.manifest_path)?;
    } else {
        Workspace::new(&crate_metadata.cargo_meta, &crate_metadata.root_package.id)?
            .with_root_package_manifest(|manifest| {
                manifest
                    .with_replaced_lib_to_bin()?
                    .with_profile_release_defaults(Profile::default_contract_release())?
                    .with_merged_workspace_dependencies(crate_metadata)?
                    .with_empty_workspace();
                Ok(())
            })?
            .using_temp(cargo_build)?;
    }

    Ok(())
}

/// Check if the `INK_STATIC_BUFFER_SIZE` is set.
/// If so, then checks if the current contract has already been compiled with a new value.
/// If not, or metadata is not present, we need to clean binaries and rebuild.
fn check_buffer_size_invoke_cargo_clean(
    crate_metadata: &CrateMetadata,
    verbosity: &Verbosity,
) -> Result<()> {
    if let Ok(buffer_size) = std::env::var("INK_STATIC_BUFFER_SIZE") {
        let buffer_size_value: u64 = buffer_size
            .parse()
            .context("`INK_STATIC_BUFFER_SIZE` must have an integer value.")?;

        let extract_buffer_size = |metadata_path: PathBuf| -> Result<u64> {
            let size = ContractMetadata::load(metadata_path)
                .context("Metadata is not present")?
                .abi
                // get `spec` field
                .get("spec")
                .context("spec field should be present in ABI.")?
                // get `environment` field
                .get("environment")
                .context("environment field should be present in ABI.")?
                // get `staticBufferSize` field
                .get("staticBufferSize")
                .context("`staticBufferSize` must be specified.")?
                // convert to u64
                .as_u64()
                .context("`staticBufferSize` value must be an integer.")?;

            Ok(size)
        };

        let cargo = util::cargo_cmd(
            "clean",
            Vec::<&str>::new(),
            crate_metadata.manifest_path.directory(),
            *verbosity,
            vec![],
        );

        match extract_buffer_size(crate_metadata.metadata_path()) {
            Ok(contract_buffer_size) if contract_buffer_size == buffer_size_value => {
                verbose_eprintln!(
                    verbosity,
                    "{} {}",
                    "info:".green().bold(),
                    "Detected a configured buffer size, but the value is already specified."
                        .bold()
                );
            }
            Ok(_) => {
                verbose_eprintln!(
                    verbosity,
                    "{} {}",
                    "warning:".yellow().bold(),
                    "Detected a change in the configured buffer size. Rebuilding the project."
                        .bold()
                );
                execute_cargo(cargo)?;
            }
            Err(_) => {
                verbose_eprintln!(
                    verbosity,
                    "{} {}",
                    "warning:".yellow().bold(),
                    "Cannot find the previous size of the static buffer. Rebuilding the project."
                        .bold()
                );
                execute_cargo(cargo)?;
            }
        }
    }
    Ok(())
}

/// Executes the supplied cargo command, reading the output and scanning for known errors.
/// Writes the captured stderr back to stderr and maintains the cargo tty progress bar.
fn execute_cargo(cargo: duct::Expression) -> Result<()> {
    match cargo.unchecked().run() {
        Ok(out) if out.status.success() => Ok(()),
        Ok(out) => anyhow::bail!(String::from_utf8_lossy(&out.stderr).to_string()),
        Err(e) => anyhow::bail!("Cannot run `cargo` command: {:?}", e),
    }
}

/// Run linting that involves two steps: `clippy` and `dylint`. Both are mandatory as
/// they're part of the compilation process and implement security-critical features.
fn lint(
    extra_lints: bool,
    crate_metadata: &CrateMetadata,
    target: &Target,
    verbosity: &Verbosity,
) -> Result<()> {
    verbose_eprintln!(
        verbosity,
        " {} {}",
        "[==]".bold(),
        "Checking clippy linting rules".bright_green().bold()
    );
    exec_cargo_clippy(crate_metadata, *verbosity)?;

    // TODO (jubnzv): Dylint needs a custom toolchain installed by the user. Currently,
    // it's required only for RiscV target. We're working on the toolchain integration
    // and will make this step mandatory for all targets in future releases.
    if extra_lints || matches!(target, Target::RiscV) {
        verbose_eprintln!(
            verbosity,
            " {} {}",
            "[==]".bold(),
            "Checking ink! linting rules".bright_green().bold()
        );
        exec_cargo_dylint(extra_lints, crate_metadata, target, *verbosity)?;
    }

    Ok(())
}

/// Run cargo clippy on the unmodified manifest.
fn exec_cargo_clippy(crate_metadata: &CrateMetadata, verbosity: Verbosity) -> Result<()> {
    let args = [
        "--all-features",
        // customize clippy lints after the "--"
        "--",
        // this is a hard error because we want to guarantee that implicit overflows
        // never happen
        "-Dclippy::arithmetic_side_effects",
    ];
    // we execute clippy with the plain manifest no temp dir required
    execute_cargo(util::cargo_cmd(
        "clippy",
        args,
        crate_metadata.manifest_path.directory(),
        verbosity,
        vec![],
    ))
}

/// Returns a list of cargo options used for on-chain builds
fn onchain_cargo_options(target: &Target) -> Vec<String> {
    vec![
        format!("--target={}", target.llvm_target()),
        "-Zbuild-std=core,alloc".to_owned(),
        "--no-default-features".to_owned(),
    ]
}

/// Inject our custom lints into the manifest and execute `cargo dylint` .
///
/// We create a temporary folder, extract the linting driver there and run
/// `cargo dylint` with it.
fn exec_cargo_dylint(
    extra_lints: bool,
    crate_metadata: &CrateMetadata,
    target: &Target,
    verbosity: Verbosity,
) -> Result<()> {
    check_dylint_requirements(crate_metadata.manifest_path.directory())?;

    // `dylint` is verbose by default, it doesn't have a `--verbose` argument,
    let verbosity = match verbosity {
        Verbosity::Verbose => Verbosity::Default,
        Verbosity::Default | Verbosity::Quiet => Verbosity::Quiet,
    };

    let mut args = if extra_lints {
        vec![
            "--lib=ink_linting_mandatory".to_owned(),
            "--lib=ink_linting".to_owned(),
        ]
    } else {
        vec!["--lib=ink_linting_mandatory".to_owned()]
    };
    args.push("--".to_owned());
    // Pass on-chain build options to ensure the linter expands all conditional `cfg_attr`
    // macros, as it does for the release build.
    args.extend(onchain_cargo_options(target));

    let target_dir = &crate_metadata.target_directory.to_string_lossy();
    let env = vec![
        // We need to set the `CARGO_TARGET_DIR` environment variable in
        // case `cargo dylint` is invoked.
        //
        // This is because we build from a temporary directory (to patch the manifest)
        // but still want the output to live at a fixed path. `cargo dylint` does
        // not accept this information on the command line.
        ("CARGO_TARGET_DIR", Some(target_dir.to_string())),
        // There are generally problems with having a custom `rustc` wrapper, while
        // executing `dylint` (which has a custom linker). Especially for `sccache`
        // there is this bug: https://github.com/mozilla/sccache/issues/1000.
        // Until we have a justification for leaving the wrapper we should unset it.
        ("RUSTC_WRAPPER", None),
    ];

    Workspace::new(&crate_metadata.cargo_meta, &crate_metadata.root_package.id)?
        .with_root_package_manifest(|manifest| {
            manifest.with_dylint()?;
            Ok(())
        })?
        .using_temp(|manifest_path| {
            let cargo = util::cargo_cmd(
                "dylint",
                &args,
                manifest_path.directory(),
                verbosity,
                env,
            );
            cargo.run()?;
            Ok(())
        })?;

    Ok(())
}

/// Checks if all requirements for `dylint` are installed.
///
/// We require both `cargo-dylint` and `dylint-link` because the driver is being
/// built at runtime on demand. These must be built using a custom version of the
/// toolchain, as the linter utilizes the unstable rustc API.
///
/// This function takes a `_working_dir` which is only used for unit tests.
fn check_dylint_requirements(_working_dir: Option<&Path>) -> Result<()> {
    let execute_cmd = |cmd: &mut Command| {
        let mut child = if let Ok(child) = cmd
            .stdout(std::process::Stdio::null())
            .stderr(std::process::Stdio::null())
            .spawn()
        {
            child
        } else {
            tracing::debug!("Error spawning `{:?}`", cmd);
            return false
        };

        child.wait().map(|ret| ret.success()).unwrap_or_else(|err| {
            tracing::debug!("Error waiting for `{:?}`: {:?}", cmd, err);
            false
        })
    };

    // Check if the required toolchain is present and is installed with `rustup`.
    if let Ok(output) = Command::new("rustup").arg("toolchain").arg("list").output() {
        anyhow::ensure!(
            String::from_utf8_lossy(&output.stdout).contains(linting::TOOLCHAIN_VERSION),
            format!(
                "Toolchain `{0}` was not found!\n\
                This specific version is required to provide additional source code analysis.\n\n\
                You can install it by executing:\n\
                  rustup install {0}\n\
                  rustup component add rust-src --toolchain {0}\n\
                  rustup run {0} cargo install cargo-dylint dylint-link",
                linting::TOOLCHAIN_VERSION,
            )
            .to_string()
            .bright_yellow());
    } else {
        anyhow::bail!(format!(
            "Toolchain `{0}` was not found!\n\
            This specific version is required to provide additional source code analysis.\n\n\
            Install `rustup` according to https://rustup.rs/ and then run:\
              rustup install {0}\n\
              rustup component add rust-src --toolchain {0}\n\
              rustup run {0} cargo install cargo-dylint dylint-link",
            linting::TOOLCHAIN_VERSION,
        )
        .to_string()
        .bright_yellow());
    }

    // when testing this function we should never fall back to a `cargo` specified
    // in the env variable, as this would mess with the mocked binaries.
    #[cfg(not(test))]
    let cargo = std::env::var("CARGO").unwrap_or_else(|_| "cargo".to_string());
    #[cfg(test)]
    let cargo = "cargo";

    if !execute_cmd(Command::new(cargo).arg("dylint").arg("--version")) {
        anyhow::bail!("cargo-dylint was not found!\n\
            Make sure it is installed and the binary is in your PATH environment.\n\n\
            You can install it by executing `cargo install cargo-dylint`."
            .to_string()
            .bright_yellow());
    }

    // On windows we cannot just run the linker with --version as there is no command
    // which just outputs some information. It always needs to do some linking in
    // order to return successful exit code.
    #[cfg(windows)]
    let dylint_link_found = which::which("dylint-link").is_ok();
    #[cfg(not(windows))]
    let dylint_link_found = execute_cmd(Command::new("dylint-link").arg("--version"));
    if !dylint_link_found {
        anyhow::bail!("dylint-link was not found!\n\
            Make sure it is installed and the binary is in your PATH environment.\n\n\
            You can install it by executing `cargo install dylint-link`."
            .to_string()
            .bright_yellow());
    }

    Ok(())
}

/// Checks whether the supplied `ink_version` already contains the debug feature.
///
/// This feature was introduced in `3.0.0-rc4` with `ink_env/ink-debug`.
pub fn assert_debug_mode_supported(ink_version: &Version) -> Result<()> {
    tracing::debug!("Contract version: {:?}", ink_version);
    let minimum_version = Version::parse("3.0.0-rc4").expect("parsing version failed");
    if ink_version < &minimum_version {
        anyhow::bail!(
            "Building the contract in debug mode requires an ink! version newer than `3.0.0-rc3`!"
        );
    }
    Ok(())
}

/// Executes build of the smart contract which produces a Wasm binary that is ready for
/// deploying.
///
/// It does so by invoking `cargo build` and then post processing the final binary.
pub fn execute(args: ExecuteArgs) -> Result<BuildResult> {
    let ExecuteArgs {
        manifest_path,
        verbosity,
        features,
        build_mode,
        network,
        build_artifact,
        unstable_flags,
        optimization_passes,
        extra_lints,
        output_type,
        target,
        ..
    } = &args;

    // if image exists, then --verifiable was called and we need to build inside docker.
    if build_mode == &BuildMode::Verifiable {
        return docker_build(args)
    }

    // The CLI flag `optimization-passes` overwrites optimization passes which are
    // potentially defined in the `Cargo.toml` profile.
    let optimization_passes = match optimization_passes {
        Some(opt_passes) => *opt_passes,
        None => {
            let mut manifest = Manifest::new(manifest_path.clone())?;

            match manifest.profile_optimization_passes() {
                // if no setting is found, neither on the cli nor in the profile,
                // then we use the default
                None => OptimizationPasses::default(),
                Some(opt_passes) => opt_passes,
            }
        }
    };

    let crate_metadata = CrateMetadata::collect(manifest_path, *target)?;

    if build_mode == &BuildMode::Debug {
        assert_debug_mode_supported(&crate_metadata.ink_version)?;
    }

    if let Err(e) = check_contract_ink_compatibility(&crate_metadata.ink_version, None) {
        eprintln!("{} {}", "warning:".yellow().bold(), e.to_string().bold());
    }

    let clean_metadata = || {
        fs::remove_file(crate_metadata.metadata_path()).ok();
        fs::remove_file(crate_metadata.contract_bundle_path()).ok();
    };

    let (opt_result, metadata_result, dest_wasm) = match build_artifact {
        BuildArtifacts::CheckOnly => {
            // Check basically means only running our linter without building.
            lint(*extra_lints, &crate_metadata, target, verbosity)?;
            (None, None, None)
        }
        BuildArtifacts::CodeOnly => {
            // when building only the code metadata will become stale
            clean_metadata();
            let (opt_result, _, dest_wasm) =
                local_build(&crate_metadata, &optimization_passes, &args)?;
            (opt_result, None, Some(dest_wasm))
        }
        BuildArtifacts::All => {
            let (opt_result, build_info, dest_wasm) =
                local_build(&crate_metadata, &optimization_passes, &args).map_err(
                    |e| {
                        // build error -> bundle is stale
                        clean_metadata();
                        e
                    },
                )?;

            let metadata_result = MetadataArtifacts {
                dest_metadata: crate_metadata.metadata_path(),
                dest_bundle: crate_metadata.contract_bundle_path(),
            };

            // skip metadata generation if contract unchanged and all metadata artifacts
            // exist.
            if opt_result.is_some()
                || !metadata_result.dest_metadata.exists()
                || !metadata_result.dest_bundle.exists()
            {
                // if metadata build fails after a code build it might become stale
                clean_metadata();
                metadata::execute(
                    &crate_metadata,
                    dest_wasm.as_path(),
                    &metadata_result,
                    features,
                    *network,
                    *verbosity,
                    unstable_flags,
                    build_info,
                )?;
            }
            (opt_result, Some(metadata_result), Some(dest_wasm))
        }
    };

    Ok(BuildResult {
        dest_wasm,
        metadata_result,
        target_directory: crate_metadata.target_directory,
        optimization_result: opt_result,
        build_mode: *build_mode,
        build_artifact: *build_artifact,
        verbosity: *verbosity,
        image: None,
        output_type: output_type.clone(),
    })
}

/// Build the contract on host locally
fn local_build(
    crate_metadata: &CrateMetadata,
    optimization_passes: &OptimizationPasses,
    args: &ExecuteArgs,
) -> Result<(Option<OptimizationResult>, BuildInfo, PathBuf)> {
    let ExecuteArgs {
        verbosity,
        features,
        build_mode,
        network,
        unstable_flags,
        keep_debug_symbols,
        extra_lints,
        skip_wasm_validation,
        target,
        max_memory_pages,
        ..
    } = args;

    // We always want to lint first so we don't suppress any warnings when a build is
    // skipped because of a matching fingerprint.
    lint(*extra_lints, crate_metadata, target, verbosity)?;

    let pre_fingerprint = Fingerprint::new(crate_metadata)?;

    verbose_eprintln!(
        verbosity,
        " {} {}",
        "[==]".bold(),
        "Building cargo project".bright_green().bold()
    );
    check_buffer_size_invoke_cargo_clean(crate_metadata, verbosity)?;
    exec_cargo_for_onchain_target(
        crate_metadata,
        "build",
        features,
        build_mode,
        network,
        verbosity,
        unstable_flags,
        target,
    )?;

    // We persist the latest target we used so we trigger a rebuild when we switch
    fs::write(&crate_metadata.target_file_path, target.llvm_target())?;

    let cargo_contract_version = if let Ok(version) = Version::parse(VERSION) {
        version
    } else {
        anyhow::bail!(
            "Unable to parse version number for the currently running \
                    `cargo-contract` binary."
        );
    };

    let build_info = BuildInfo {
        rust_toolchain: util::rust_toolchain()?,
        cargo_contract_version,
        build_mode: *build_mode,
        wasm_opt_settings: WasmOptSettings {
            optimization_passes: *optimization_passes,
            keep_debug_symbols: *keep_debug_symbols,
        },
    };

    let post_fingerprint = Fingerprint::new(crate_metadata)?.ok_or_else(|| {
        anyhow::anyhow!(
            "Expected '{}' to be generated by build",
            crate_metadata.original_code.display()
        )
    })?;

    tracing::debug!(
        "Fingerprint before build: {:?}, after build: {:?}",
        pre_fingerprint,
        post_fingerprint
    );

    let dest_code_path = crate_metadata.dest_code.clone();

    if pre_fingerprint == Some(post_fingerprint) && crate_metadata.dest_code.exists() {
        tracing::info!(
            "No changes in the original wasm at {}, fingerprint {:?}. \
                Skipping Wasm optimization and metadata generation.",
            crate_metadata.original_code.display(),
            pre_fingerprint
        );
        return Ok((None, build_info, dest_code_path))
    }

    verbose_eprintln!(
        verbosity,
        " {} {}",
        "[==]".bold(),
        "Post processing code".bright_green().bold()
    );

    // remove build artifacts so we don't have anything stale lingering around
    for t in Target::iter() {
        fs::remove_file(crate_metadata.dest_code.with_extension(t.dest_extension())).ok();
    }

    let original_size =
        fs::metadata(&crate_metadata.original_code)?.len() as f64 / 1000.0;

    match target {
        Target::Wasm => {
            let handler = WasmOptHandler::new(*optimization_passes, *keep_debug_symbols)?;
            handler.optimize(&crate_metadata.original_code, &crate_metadata.dest_code)?;
            post_process_wasm(
                &crate_metadata.dest_code,
                *skip_wasm_validation,
                verbosity,
                *max_memory_pages,
            )?;
        }
        Target::RiscV => {
            fs::copy(&crate_metadata.original_code, &crate_metadata.dest_code)?;
        }
    }

    let optimized_size = fs::metadata(&dest_code_path)?.len() as f64 / 1000.0;

    let optimization_result = OptimizationResult {
        original_size,
        optimized_size,
    };

    Ok((
        Some(optimization_result),
        build_info,
        crate_metadata.dest_code.clone(),
    ))
}

/// Unique fingerprint for a file to detect whether it has changed.
#[derive(Debug, Eq, PartialEq)]
struct Fingerprint {
    path: PathBuf,
    hash: [u8; 32],
    modified: std::time::SystemTime,
    target: String,
}

impl Fingerprint {
    fn new(crate_metadata: &CrateMetadata) -> Result<Option<Fingerprint>> {
        let code_path = &crate_metadata.original_code;
        let target_path = &crate_metadata.target_file_path;
        if code_path.exists() {
            let modified = fs::metadata(code_path)?.modified()?;
            let bytes = fs::read(code_path)?;
            let hash = blake2_hash(&bytes);
            Ok(Some(Self {
                path: code_path.clone(),
                hash,
                modified,
                target: fs::read_to_string(target_path).with_context(|| {
                    format!(
                        "Cannot read {}.\n A clean build will fix this.",
                        target_path.display()
                    )
                })?,
            }))
        } else {
            Ok(None)
        }
    }
}

/// Returns the blake2 hash of the code slice.
pub fn code_hash(code: &[u8]) -> [u8; 32] {
    blake2_hash(code)
}

/// Returns the blake2 hash of the given bytes.
fn blake2_hash(code: &[u8]) -> [u8; 32] {
    use blake2::digest::{
        consts::U32,
        Digest as _,
    };
    let mut blake2 = blake2::Blake2b::<U32>::new();
    blake2.update(code);
    let result = blake2.finalize();
    result.into()
}

/// Testing individual functions where the build itself is not actually invoked. See
/// [`tests`] for all tests which invoke the `build` command.
#[cfg(test)]
mod unit_tests {
    use super::*;
    use crate::Verbosity;
    use semver::Version;

    #[test]
    pub fn debug_mode_must_be_compatible() {
        assert_debug_mode_supported(
            &Version::parse("3.0.0-rc4").expect("parsing must work"),
        )
        .expect("debug mode must be compatible");
        assert_debug_mode_supported(
            &Version::parse("4.0.0-rc1").expect("parsing must work"),
        )
        .expect("debug mode must be compatible");
        assert_debug_mode_supported(&Version::parse("5.0.0").expect("parsing must work"))
            .expect("debug mode must be compatible");
    }

    #[test]
    pub fn debug_mode_must_be_incompatible() {
        let res = assert_debug_mode_supported(
            &Version::parse("3.0.0-rc3").expect("parsing must work"),
        )
        .expect_err("assertion must fail");
        assert_eq!(
            res.to_string(),
            "Building the contract in debug mode requires an ink! version newer than `3.0.0-rc3`!"
        );
    }

    #[test]
    fn build_result_seralization_sanity_check() {
        // given
        let raw_result = r#"{
  "dest_wasm": "/path/to/contract.wasm",
  "metadata_result": {
    "dest_metadata": "/path/to/contract.json",
    "dest_bundle": "/path/to/contract.contract"
  },
  "target_directory": "/path/to/target",
  "optimization_result": {
    "original_size": 64.0,
    "optimized_size": 32.0
  },
  "build_mode": "Debug",
  "build_artifact": "All",
  "verbosity": "Quiet",
  "image": null
}"#;

        let build_result = BuildResult {
            dest_wasm: Some(PathBuf::from("/path/to/contract.wasm")),
            metadata_result: Some(MetadataArtifacts {
                dest_metadata: PathBuf::from("/path/to/contract.json"),
                dest_bundle: PathBuf::from("/path/to/contract.contract"),
            }),
            target_directory: PathBuf::from("/path/to/target"),
            optimization_result: Some(OptimizationResult {
                original_size: 64.0,
                optimized_size: 32.0,
            }),
            build_mode: Default::default(),
            build_artifact: Default::default(),
            image: None,
            verbosity: Verbosity::Quiet,
            output_type: OutputType::Json,
        };

        // when
        let serialized_result = build_result.serialize_json();

        // then
        assert!(serialized_result.is_ok());
        assert_eq!(serialized_result.unwrap(), raw_result);
    }
}<|MERGE_RESOLUTION|>--- conflicted
+++ resolved
@@ -113,13 +113,8 @@
 /// Ensure it is kept up-to-date when updating `cargo-contract`.
 pub(crate) mod linting {
     /// Toolchain used to build ink_linting:
-<<<<<<< HEAD
     /// https://github.com/use-ink/ink/blob/master/linting/rust-toolchain.toml
-    pub const TOOLCHAIN_VERSION: &str = "nightly-2023-12-28";
-=======
-    /// https://github.com/paritytech/ink/blob/master/linting/rust-toolchain.toml
     pub const TOOLCHAIN_VERSION: &str = "nightly-2024-02-08";
->>>>>>> a5dc5709
     /// Git repository with ink_linting libraries
     pub const GIT_URL: &str = "https://github.com/use-ink/ink/";
     /// Git revision number of the linting crate
