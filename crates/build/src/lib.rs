--- conflicted
+++ resolved
@@ -232,15 +232,10 @@
 /// The `[workspace]` will be added if it is missing to ignore `workspace` from parent
 /// `Cargo.toml`.
 ///
-<<<<<<< HEAD
-/// To disable this and use the original `Cargo.toml` as is then pass the `-Z original_manifest` flag.
+/// To disable this and use the original `Cargo.toml` as is then pass the `-Z
+/// original_manifest` flag.
 #[allow(clippy::too_many_arguments)]
 fn exec_cargo_for_onchain_target(
-=======
-/// To disable this and use the original `Cargo.toml` as is then pass the `-Z
-/// original_manifest` flag.
-fn exec_cargo_for_wasm_target(
->>>>>>> 66d6fc28
     crate_metadata: &CrateMetadata,
     command: &str,
     features: &Features,
@@ -345,17 +340,10 @@
         // We need to set the `CARGO_TARGET_DIR` environment variable in
         // case `cargo dylint` is invoked.
         //
-<<<<<<< HEAD
-        // This is because we build from a temporary directory (to patch the manifest) but still
-        // want the output to live at a fixed path. `cargo dylint` does not accept this information
-        // on the command line.
-        ("CARGO_TARGET_DIR", Some(target_dir.to_string())),
-=======
         // This is because we build from a temporary directory (to patch the manifest)
         // but still want the output to live at a fixed path. `cargo dylint` does
         // not accept this information on the command line.
-        ("CARGO_TARGET_DIR", Some(target_dir.as_ref())),
->>>>>>> 66d6fc28
+        ("CARGO_TARGET_DIR", Some(target_dir.to_string())),
         // There are generally problems with having a custom `rustc` wrapper, while
         // executing `dylint` (which has a custom linker). Especially for `sccache`
         // there is this bug: https://github.com/mozilla/sccache/issues/1000.
@@ -819,13 +807,9 @@
                 dest_metadata: crate_metadata.metadata_path(),
                 dest_bundle: crate_metadata.contract_bundle_path(),
             };
-<<<<<<< HEAD
-
-            // skip metadata generation if contract unchanged and all metadata artifacts exist.
-=======
+
             // skip metadata generation if contract unchanged and all metadata artifacts
             // exist.
->>>>>>> 66d6fc28
             if opt_result.is_some()
                 || !metadata_result.dest_metadata.exists()
                 || !metadata_result.dest_bundle.exists()
