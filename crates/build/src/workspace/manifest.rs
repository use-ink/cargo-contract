--- conflicted
+++ resolved
@@ -142,12 +142,6 @@
         })
     }
 
-<<<<<<< HEAD
-    /// Get the path of the manifest file
-    pub(super) fn path(&self) -> &ManifestPath {
-        &self.path
-    }
-
     /// Get the name of the package.
     fn name(&self) -> Result<&str> {
         self.toml
@@ -160,14 +154,6 @@
             .as_str()
             .ok_or_else(|| anyhow::anyhow!("package name must be a string"))
     }
-=======
-    /// Get mutable reference to `[lib] crate-types = []` section
-    fn get_crate_types_mut(&mut self) -> Result<&mut value::Array> {
-        let lib = self
-            .toml
-            .get_mut("lib")
-            .ok_or_else(|| anyhow::anyhow!("lib section not found"))?;
->>>>>>> 93a63426
 
     /// Get a mutable reference to the `[lib]` section.
     fn lib_target_mut(&mut self) -> Result<&mut value::Table> {
