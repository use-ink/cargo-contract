// Copyright 2018-2022 Parity Technologies (UK) Ltd.
// This file is part of cargo-contract.
//
// cargo-contract is free software: you can redistribute it and/or modify
// it under the terms of the GNU General Public License as published by
// the Free Software Foundation, either version 3 of the License, or
// (at your option) any later version.
//
// cargo-contract is distributed in the hope that it will be useful,
// but WITHOUT ANY WARRANTY; without even the implied warranty of
// MERCHANTABILITY or FITNESS FOR A PARTICULAR PURPOSE.  See the
// GNU General Public License for more details.
//
// You should have received a copy of the GNU General Public License
// along with cargo-contract.  If not, see <http://www.gnu.org/licenses/>.

use crate::{
    code_hash,
    crate_metadata::CrateMetadata,
    maybe_println,
    util,
    workspace::{
        ManifestPath,
        Workspace,
    },
    BuildMode,
    BuildSteps,
    Network,
    OptimizationPasses,
    UnstableFlags,
    Verbosity,
};

use anyhow::Result;
use colored::Colorize;
use contract_metadata::{
    Compiler,
    Contract,
    ContractMetadata,
    Language,
    Source,
    SourceCompiler,
    SourceLanguage,
    SourceWasm,
    User,
};
use semver::Version;
use std::{
    fs,
    path::{
        Path,
        PathBuf,
    },
};
use url::Url;

<<<<<<< HEAD
const METADATA_FILE: &str = "metadata.json";
const INK_EVENT_METADATA_SECTION_PREFIX: &str = "__ink_event_metadata_";
=======
pub const METADATA_FILE: &str = "metadata.json";
>>>>>>> 30ba1ec5

/// Metadata generation result.
#[derive(serde::Serialize)]
pub struct MetadataResult {
    /// Path to the resulting metadata file.
    pub dest_metadata: PathBuf,
    /// Path to the bundled file.
    pub dest_bundle: PathBuf,
}

/// Result of generating the extended contract project metadata
struct ExtendedMetadataResult {
    source: Source,
    contract: Contract,
    user: Option<User>,
}

/// Information about the settings used to build a particular ink! contract.
///
/// Note that this should be an optional part of the metadata since it may not necessarily
/// translate to other languages (e.g ask!, Solidity).
#[derive(Clone, Debug, serde::Deserialize, serde::Serialize)]
pub struct BuildInfo {
    /// The Rust toolchain used to build the contract.
    pub rust_toolchain: String,
    /// The version of `cargo-contract` used to build the contract.
    pub cargo_contract_version: Version,
    /// The type of build that was used when building the contract.
    pub build_mode: BuildMode,
    /// Information about the `wasm-opt` optimization settings.
    pub wasm_opt_settings: WasmOptSettings,
}

impl TryFrom<BuildInfo> for serde_json::Map<String, serde_json::Value> {
    type Error = serde_json::Error;

    fn try_from(build_info: BuildInfo) -> Result<Self, Self::Error> {
        let tmp = serde_json::to_string(&build_info)?;
        serde_json::from_str(&tmp)
    }
}

/// Settings used when optimizing the Wasm binary using Binaryen's `wasm-opt`.
#[derive(Clone, Debug, serde::Deserialize, serde::Serialize)]
pub struct WasmOptSettings {
    /// The level of optimization used during the `wasm-opt` run.
    pub optimization_passes: OptimizationPasses,
    /// Whether or not the Wasm name section should be kept.
    pub keep_debug_symbols: bool,
}

/// Generates a file with metadata describing the ABI of the smart contract.
///
/// It does so by generating and invoking a temporary workspace member.
pub(crate) fn execute(
    crate_metadata: &CrateMetadata,
    final_contract_wasm: &Path,
    network: Network,
    verbosity: Verbosity,
    mut build_steps: BuildSteps,
    unstable_options: &UnstableFlags,
    build_info: BuildInfo,
) -> Result<MetadataResult> {
    let out_path_metadata = crate_metadata.metadata_path();
    let out_path_bundle = crate_metadata.contract_bundle_path();

    // build the extended contract project metadata
    let ExtendedMetadataResult {
        source,
        contract,
        user,
    } = extended_metadata(crate_metadata, final_contract_wasm, build_info)?;

    let generate_metadata = |manifest_path: &ManifestPath| -> Result<()> {
        maybe_println!(
            verbosity,
            " {} {}",
            format!("{}", build_steps).bold(),
            "Generating metadata".bright_green().bold()
        );
        let target_dir_arg = format!(
            "--target-dir={}",
            crate_metadata.target_directory.to_string_lossy()
        );
        let stdout = util::invoke_cargo(
            "run",
            [
                "--package",
                "metadata-gen",
                &manifest_path.cargo_arg()?,
                &target_dir_arg,
                "--release",
                &network.to_string(),
            ],
            crate_metadata.manifest_path.directory(),
            verbosity,
            vec![],
        )?;

        let ink_meta: serde_json::Map<String, serde_json::Value> =
            serde_json::from_slice(&stdout)?;
        let metadata = ContractMetadata::new(source, contract, user, ink_meta);
        {
            let mut metadata = metadata.clone();
            metadata.remove_source_wasm_attribute();
            let contents = serde_json::to_string_pretty(&metadata)?;
            fs::write(&out_path_metadata, contents)?;
            build_steps.increment_current();
        }

        maybe_println!(
            verbosity,
            " {} {}",
            format!("{}", build_steps).bold(),
            "Generating bundle".bright_green().bold()
        );
        let contents = serde_json::to_string(&metadata)?;
        fs::write(&out_path_bundle, contents)?;

        Ok(())
    };

    let module: parity_wasm::elements::Module =
        parity_wasm::deserialize_file(&crate_metadata.original_wasm)?;
    let ink_event_metadata_externs = module
        .custom_sections()
        .filter_map(|section| {
            if section
                .name()
                .starts_with(INK_EVENT_METADATA_SECTION_PREFIX)
            {
                Some(section.name().to_owned())
            } else {
                None
            }
        })
        .collect::<Vec<_>>();

    if unstable_options.original_manifest {
        generate_metadata(&crate_metadata.manifest_path)?;
    } else {
        Workspace::new(&crate_metadata.cargo_meta, &crate_metadata.root_package.id)?
            .with_root_package_manifest(|manifest| {
                manifest
                    .with_added_crate_type("rlib")?
                    .with_profile_release_lto(false)?;
                Ok(())
            })?
            .with_metadata_gen_package(
                crate_metadata.manifest_path.absolute_directory()?,
                ink_event_metadata_externs,
            )?
            .using_temp(generate_metadata)?;
    }

    Ok(MetadataResult {
        dest_metadata: out_path_metadata,
        dest_bundle: out_path_bundle,
    })
}

/// Generate the extended contract project metadata
fn extended_metadata(
    crate_metadata: &CrateMetadata,
    final_contract_wasm: &Path,
    build_info: BuildInfo,
) -> Result<ExtendedMetadataResult> {
    let contract_package = &crate_metadata.root_package;
    let ink_version = &crate_metadata.ink_version;
    let rust_version = Version::parse(&rustc_version::version()?.to_string())?;
    let contract_name = contract_package.name.clone();
    let contract_version = Version::parse(&contract_package.version.to_string())?;
    let contract_authors = contract_package.authors.clone();
    // optional
    let description = contract_package.description.clone();
    let documentation = crate_metadata.documentation.clone();
    let repository = contract_package
        .repository
        .as_ref()
        .map(|repo| Url::parse(repo))
        .transpose()?;
    let homepage = crate_metadata.homepage.clone();
    let license = contract_package.license.clone();
    let source = {
        let lang = SourceLanguage::new(Language::Ink, ink_version.clone());
        let compiler = SourceCompiler::new(Compiler::RustC, rust_version);
        let wasm = fs::read(final_contract_wasm)?;
        let hash = code_hash(wasm.as_slice());
        Source::new(
            Some(SourceWasm::new(wasm)),
            hash.into(),
            lang,
            compiler,
            Some(build_info.try_into()?),
        )
    };

    // Required contract fields
    let mut builder = Contract::builder();
    builder
        .name(contract_name)
        .version(contract_version)
        .authors(contract_authors);

    if let Some(description) = description {
        builder.description(description);
    }

    if let Some(documentation) = documentation {
        builder.documentation(documentation);
    }

    if let Some(repository) = repository {
        builder.repository(repository);
    }

    if let Some(homepage) = homepage {
        builder.homepage(homepage);
    }

    if let Some(license) = license {
        builder.license(license);
    }

    let contract = builder.build().map_err(|err| {
        anyhow::anyhow!("Invalid contract metadata builder state: {}", err)
    })?;

    // user defined metadata
    let user = crate_metadata.user.clone().map(User::new);

    Ok(ExtendedMetadataResult {
        source,
        contract,
        user,
    })
}<|MERGE_RESOLUTION|>--- conflicted
+++ resolved
@@ -54,12 +54,8 @@
 };
 use url::Url;
 
-<<<<<<< HEAD
-const METADATA_FILE: &str = "metadata.json";
+pub const METADATA_FILE: &str = "metadata.json";
 const INK_EVENT_METADATA_SECTION_PREFIX: &str = "__ink_event_metadata_";
-=======
-pub const METADATA_FILE: &str = "metadata.json";
->>>>>>> 30ba1ec5
 
 /// Metadata generation result.
 #[derive(serde::Serialize)]
