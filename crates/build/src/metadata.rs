--- conflicted
+++ resolved
@@ -162,9 +162,8 @@
             serde_json::from_slice(&output.stdout)?;
         let metadata = ContractMetadata::new(source, contract, None, user, ink_meta);
 
-<<<<<<< HEAD
-        write_metadata(metadata_artifacts, metadata, &mut build_steps, &verbosity)?;
-=======
+        build_steps.increment_current();
+
         verbose_eprintln!(
             verbosity,
             " {} {}",
@@ -173,7 +172,6 @@
         );
         let contents = serde_json::to_string(&metadata)?;
         fs::write(&metadata_artifacts.dest_bundle, contents)?;
->>>>>>> dbfa390e
 
         Ok(())
     };
@@ -210,7 +208,7 @@
         build_steps.increment_current();
     }
 
-    maybe_println!(
+    verbose_eprintln!(
         verbosity,
         " {} {}",
         format!("{build_steps}").bold(),
