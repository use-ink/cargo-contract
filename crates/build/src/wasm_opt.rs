// Copyright 2018-2022 Parity Technologies (UK) Ltd.
// This file is part of cargo-contract.
//
// cargo-contract is free software: you can redistribute it and/or modify
// it under the terms of the GNU General Public License as published by
// the Free Software Foundation, either version 3 of the License, or
// (at your option) any later version.
//
// cargo-contract is distributed in the hope that it will be useful,
// but WITHOUT ANY WARRANTY; without even the implied warranty of
// MERCHANTABILITY or FITNESS FOR A PARTICULAR PURPOSE.  See the
// GNU General Public License for more details.
//
// You should have received a copy of the GNU General Public License
// along with cargo-contract.  If not, see <http://www.gnu.org/licenses/>.

use anyhow::Result;
use wasm_opt::OptimizationOptions;

use std::{
    fmt,
    path::PathBuf,
    str,
};

/// A helpful struct for interacting with Binaryen's `wasm-opt` tool.
pub struct WasmOptHandler {
    /// The optimization level that should be used when optimizing the Wasm binary.
    optimization_level: OptimizationPasses,
    /// Whether or not to keep debugging information in the final Wasm binary.
    keep_debug_symbols: bool,
}

impl WasmOptHandler {
    /// Generate a new instance of the handler.
    ///
    /// Fails if the `wasm-opt` binary is not installed on the system, or if an outdated
    /// `wasm-opt` binary is used (currently a version >= 99 is required).
    pub fn new(
        optimization_level: OptimizationPasses,
        keep_debug_symbols: bool,
    ) -> Result<Self> {
        Ok(Self {
            optimization_level,
            keep_debug_symbols,
        })
    }

    /// Attempts to perform optional Wasm optimization using Binaryen's `wasm-opt` tool.
    ///
    /// If successful, the optimized Wasm binary is written to `dest_wasm`.
    pub fn optimize(
        &self,
        dest_wasm: &PathBuf,
        contract_artifact_name: &String,
<<<<<<< HEAD
    ) -> Result<()> {
        // We'll create a temporary file for our optimized Wasm binary. Note that we'll later
        // overwrite this with the original path of the Wasm binary.
=======
    ) -> Result<OptimizationResult> {
        // We'll create a temporary file for our optimized Wasm binary. Note that we'll
        // later overwrite this with the original path of the Wasm binary.
>>>>>>> 66d6fc28
        let mut dest_optimized = dest_wasm.clone();
        dest_optimized.set_file_name(format!("{contract_artifact_name}-opt.wasm"));

        tracing::debug!(
            "Optimization level passed to wasm-opt: {}",
            self.optimization_level
        );

        OptimizationOptions::from(self.optimization_level)
            // Binaryen (and wasm-opt) now enables the `SignExt` and `MutableGlobals`
            // features by default, so we want to disable those for now since
            // `pallet-contracts` still needs to enable these.
            .mvp_features_only()
            // the memory in our module is imported, `wasm-opt` needs to be told that
            // the memory is initialized to zeroes, otherwise it won't run the
            // memory-packing pre-pass.
            .zero_filled_memory(true)
            .debug_info(self.keep_debug_symbols)
            .run(dest_wasm, &dest_optimized)?;

        if !dest_optimized.exists() {
            return Err(anyhow::anyhow!(
                "Optimization failed, optimized wasm output file `{}` not found.",
                dest_optimized.display()
            ))
        }

        // Overwrite existing destination wasm file with the optimised version
        std::fs::rename(&dest_optimized, dest_wasm)?;
        Ok(())
    }
}

#[derive(
    Clone, Copy, Debug, Default, Eq, PartialEq, serde::Serialize, serde::Deserialize,
)]
pub enum OptimizationPasses {
    Zero,
    One,
    Two,
    Three,
    Four,
    S,
    #[default]
    Z,
}

impl fmt::Display for OptimizationPasses {
    fn fmt(&self, f: &mut fmt::Formatter<'_>) -> fmt::Result {
        let out = match self {
            OptimizationPasses::Zero => "0",
            OptimizationPasses::One => "1",
            OptimizationPasses::Two => "2",
            OptimizationPasses::Three => "3",
            OptimizationPasses::Four => "4",
            OptimizationPasses::S => "s",
            OptimizationPasses::Z => "z",
        };
        write!(f, "{out}")
    }
}

impl str::FromStr for OptimizationPasses {
    type Err = anyhow::Error;

    fn from_str(input: &str) -> std::result::Result<Self, Self::Err> {
        // We need to replace " here, since the input string could come
        // from either the CLI or the `Cargo.toml` profile section.
        // If it is from the profile it could e.g. be "3" or 3.
        let normalized_input = input.replace('"', "").to_lowercase();
        match normalized_input.as_str() {
            "0" => Ok(OptimizationPasses::Zero),
            "1" => Ok(OptimizationPasses::One),
            "2" => Ok(OptimizationPasses::Two),
            "3" => Ok(OptimizationPasses::Three),
            "4" => Ok(OptimizationPasses::Four),
            "s" => Ok(OptimizationPasses::S),
            "z" => Ok(OptimizationPasses::Z),
            _ => anyhow::bail!("Unknown optimization passes for option {}", input),
        }
    }
}

impl From<String> for OptimizationPasses {
    fn from(str: String) -> Self {
        <OptimizationPasses as str::FromStr>::from_str(&str).expect("conversion failed")
    }
}

impl From<OptimizationPasses> for OptimizationOptions {
    fn from(passes: OptimizationPasses) -> OptimizationOptions {
        match passes {
            OptimizationPasses::Zero => OptimizationOptions::new_opt_level_0(),
            OptimizationPasses::One => OptimizationOptions::new_opt_level_1(),
            OptimizationPasses::Two => OptimizationOptions::new_opt_level_2(),
            OptimizationPasses::Three => OptimizationOptions::new_opt_level_3(),
            OptimizationPasses::Four => OptimizationOptions::new_opt_level_4(),
            OptimizationPasses::S => OptimizationOptions::new_optimize_for_size(),
            OptimizationPasses::Z => {
                OptimizationOptions::new_optimize_for_size_aggressively()
            }
        }
    }
}

/// Result of the optimization process.
#[derive(serde::Serialize)]
pub struct OptimizationResult {
    /// The path of the optimized Wasm file.
    pub dest_wasm: PathBuf,
    /// The original Wasm size.
    pub original_size: f64,
    /// The Wasm size after optimizations have been applied.
    pub optimized_size: f64,
}<|MERGE_RESOLUTION|>--- conflicted
+++ resolved
@@ -53,15 +53,9 @@
         &self,
         dest_wasm: &PathBuf,
         contract_artifact_name: &String,
-<<<<<<< HEAD
     ) -> Result<()> {
-        // We'll create a temporary file for our optimized Wasm binary. Note that we'll later
-        // overwrite this with the original path of the Wasm binary.
-=======
-    ) -> Result<OptimizationResult> {
         // We'll create a temporary file for our optimized Wasm binary. Note that we'll
         // later overwrite this with the original path of the Wasm binary.
->>>>>>> 66d6fc28
         let mut dest_optimized = dest_wasm.clone();
         dest_optimized.set_file_name(format!("{contract_artifact_name}-opt.wasm"));
 
