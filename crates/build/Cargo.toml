--- conflicted
+++ resolved
@@ -35,13 +35,8 @@
 tempfile = "3.8.0"
 term_size = "0.3.2"
 url = { version = "2.4.1", features = ["serde"] }
-<<<<<<< HEAD
-wasm-opt = "=0.114.2"
-which = "4.4.2"
-=======
 wasm-opt = "=0.116.0"
 which = "5.0.0"
->>>>>>> 4e4d6073
 zip = { version = "0.6.6", default-features = false }
 strum = { version = "0.25", features = ["derive"] }
 tokio = { version = "1", features = ["macros", "rt-multi-thread"] }
