[package]
name = "contract-analyze"
version = "4.0.0-rc"
authors = ["Parity Technologies <admin@parity.io>"]
edition = "2021"

license = "Apache-2.0"
readme = "README.md"
repository = "https://github.com/paritytech/cargo-contract"
documentation = "https://docs.rs/contract-analyze"
homepage = "https://www.substrate.io/"
description = "Library determining source language for smart contracts on substrate"
keywords = ["wasm", "parity", "webassembly", "blockchain", "edsl"]
include = ["Cargo.toml", "*.rs", "LICENSE"]

[dependencies]
<<<<<<< HEAD
contract-metadata = { version = "4.0.0-alpha", path = "../metadata" }
parity-wasm = { version = "0.45.0" }
=======
contract-metadata = { version = "4.0.0-rc", path = "../metadata" }
parity-wasm = { version = "0.45.0", features = ["sign_ext"] }
>>>>>>> bb6f0ceb
anyhow = "1.0.75"

[dev-dependencies]
wabt = "0.10.0"<|MERGE_RESOLUTION|>--- conflicted
+++ resolved
@@ -14,13 +14,8 @@
 include = ["Cargo.toml", "*.rs", "LICENSE"]
 
 [dependencies]
-<<<<<<< HEAD
-contract-metadata = { version = "4.0.0-alpha", path = "../metadata" }
+contract-metadata = { version = "4.0.0-rc", path = "../metadata" }
 parity-wasm = { version = "0.45.0" }
-=======
-contract-metadata = { version = "4.0.0-rc", path = "../metadata" }
-parity-wasm = { version = "0.45.0", features = ["sign_ext"] }
->>>>>>> bb6f0ceb
 anyhow = "1.0.75"
 
 [dev-dependencies]
