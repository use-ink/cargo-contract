--- conflicted
+++ resolved
@@ -32,13 +32,8 @@
 nom-supreme = { version = "0.7.0", features = ["error"] }
 primitive-types = { version = "0.12.1", default-features = false, features = ["codec", "scale-info", "serde"] }
 scale = { package = "parity-scale-codec", version = "3.0.0", features = ["derive"] }
-<<<<<<< HEAD
 scale-info = { version = "2.5.0", default-features = false, features = ["derive"] }
-serde = { version = "1.0.159", default-features = false, features = ["derive"] }
-=======
-scale-info = { version = "2.4.0", default-features = false, features = ["derive"] }
 serde = { version = "1.0.160", default-features = false, features = ["derive"] }
->>>>>>> 971b08ba
 serde_json = "1.0.95"
 thiserror = "1.0.40"
 
