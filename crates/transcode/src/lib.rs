// Copyright 2018-2020 Parity Technologies (UK) Ltd.
// This file is part of cargo-contract.
//
// cargo-contract is free software: you can redistribute it and/or modify
// it under the terms of the GNU General Public License as published by
// the Free Software Foundation, either version 3 of the License, or
// (at your option) any later version.
//
// cargo-contract is distributed in the hope that it will be useful,
// but WITHOUT ANY WARRANTY; without even the implied warranty of
// MERCHANTABILITY or FITNESS FOR A PARTICULAR PURPOSE.  See the
// GNU General Public License for more details.
//
// You should have received a copy of the GNU General Public License
// along with cargo-contract.  If not, see <http://www.gnu.org/licenses/>.

//! For interacting with contracts from the command line, arguments need to be "transcoded" from
//! the string representation to the SCALE encoded representation.
//!
//! e.g. `"false" -> 0x00`
//!
//! And for displaying SCALE encoded data from events and RPC responses, it must be "transcoded"
//! in the other direction from the SCALE encoded representation to a human readable string.
//!
//! e.g. `0x00 -> "false"`
//!
//! Transcoding depends on [`scale-info`](https://github.com/paritytech/scale-info/) metadata in
//! order to dynamically determine the expected types.
//!
//! # Encoding
//!
//! First the string is parsed into an intermediate [`Value`]:
//!
//! `"false" -> Value::Bool(false)`
//!
//! This value is then matched with the metadata for the expected type in that context. e.g. the
//! [flipper](https://github.com/paritytech/ink/blob/master/examples/flipper/lib.rs) contract
//! accepts a `bool` argument to its `new` constructor, which will be reflected in the contract
//! metadata as [`scale_info::TypeDefPrimitive::Bool`].
//!
//! ```no_compile
//! #[ink(constructor)]
//! pub fn new(init_value: bool) -> Self {
//!     Self { value: init_value }
//! }
//! ```
//!
//! The parsed `Value::Bool(false)` argument value is then matched with the
//! [`scale_info::TypeDefPrimitive::Bool`] type metadata, and then the value can be safely encoded
//! as a `bool`, resulting in `0x00`, which can then be appended as data to the message to invoke
//! the constructor.
//!
//! # Decoding
//!
//! First the type of the SCALE encoded data is determined from the metadata. e.g. the return type
//! of a message when it is invoked as a "dry run" over RPC:
//!
//! ```no_compile
//! #[ink(message)]
//! pub fn get(&self) -> bool {
//!     self.value
//! }
//! ```
//!
//! The metadata will define the return type as [`scale_info::TypeDefPrimitive::Bool`], so that when
//! the raw data is received it can be decoded into the correct [`Value`], which is then converted
//! to a string for displaying to the user:
//!
//! `0x00 -> Value::Bool(false) -> "false"`
//!
//! # SCALE Object Notation (SCON)
//!
//! Complex types can be represented as strings using `SCON` for human-computer interaction. It is
//! intended to be similar to Rust syntax for instantiating types. e.g.
//!
//! `Foo { a: false, b: [0, 1, 2], c: "bar", d: (0, 1) }`
//!
//! This string could be parsed into a [`Value::Map`] and together with
//! [`scale_info::TypeDefComposite`] metadata could be transcoded into SCALE encoded bytes.
//!
//! As with the example for the primitive `bool` above, this works in the other direction for
//! decoding SCALE encoded bytes and converting them into a human readable string.
//!
//! # Example
//! ```no_run
//! # use contract_metadata::ContractMetadata;
//! # use contract_transcode::ContractMessageTranscoder;
//! # use std::{path::Path, fs::File};
//! let metadata_path = Path::new("/path/to/metadata.json");
//! let transcoder = ContractMessageTranscoder::load(metadata_path).unwrap();
//!
//! let constructor = "new";
//! let args = ["foo", "bar"];
//! let data = transcoder.encode(&constructor, &args).unwrap();
//!
//! println!("Encoded constructor data {:?}", data);
//! ```

mod decode;
mod encode;
pub mod env_types;
mod scon;
mod transcoder;
mod util;

pub use self::{
    scon::{
        Hex,
        Map,
        Tuple,
        Value,
    },
    transcoder::{
        Transcoder,
        TranscoderBuilder,
    },
};

use anyhow::{
    Context,
    Result,
};
use ink_metadata::{
    ConstructorSpec,
    InkProject,
    MessageSpec,
};
use scale::{
    Compact,
    Decode,
    Input,
};
use scale_info::{
    form::{
        Form,
        PortableForm,
    },
    Field,
};
use std::{
    fmt::Debug,
    path::Path,
};

/// Encode strings to SCALE encoded smart contract calls.
/// Decode SCALE encoded smart contract events and return values into `Value` objects.
pub struct ContractMessageTranscoder {
    metadata: InkProject,
    transcoder: Transcoder,
}

impl ContractMessageTranscoder {
    pub fn new(metadata: InkProject) -> Self {
        let transcoder = TranscoderBuilder::new(metadata.registry())
            .register_custom_type_transcoder::<<ink_env::DefaultEnvironment as ink_env::Environment>::AccountId, _>(env_types::AccountId)
            .register_custom_type_decoder::<<ink_env::DefaultEnvironment as ink_env::Environment>::Hash, _>(env_types::Hash)
            .done();
        Self {
            metadata,
            transcoder,
        }
    }

    /// Attempt to create a [`ContractMessageTranscoder`] from the metadata file at the given path.
    pub fn load<P>(metadata_path: P) -> Result<Self>
    where
        P: AsRef<Path>,
    {
        let path = metadata_path.as_ref();
        let metadata: contract_metadata::ContractMetadata =
            contract_metadata::ContractMetadata::load(&metadata_path)?;
        let ink_metadata = serde_json::from_value(serde_json::Value::Object(
            metadata.abi,
        ))
        .context(format!(
            "Failed to deserialize ink project metadata from file {}",
            path.display()
        ))?;

        Ok(Self::new(ink_metadata))
    }

    pub fn encode<I, S>(&self, name: &str, args: I) -> Result<Vec<u8>>
    where
        I: IntoIterator<Item = S>,
        S: AsRef<str> + Debug,
    {
        let (selector, spec_args) = match (
            self.find_constructor_spec(name),
            self.find_message_spec(name),
        ) {
            (Some(c), None) => (c.selector(), c.args()),
            (None, Some(m)) => (m.selector(), m.args()),
            (Some(_), Some(_)) => {
                return Err(anyhow::anyhow!(
                "Invalid metadata: both a constructor and message found with name '{}'",
                name
            ))
            }
            (None, None) => {
                return Err(anyhow::anyhow!(
                    "No constructor or message with the name '{}' found",
                    name
                ))
            }
        };

        let mut encoded = selector.to_bytes().to_vec();
        for (spec, arg) in spec_args.iter().zip(args) {
            let value = scon::parse_value(arg.as_ref())?;
            self.transcoder.encode(
                self.metadata.registry(),
                spec.ty().ty().id(),
                &value,
                &mut encoded,
            )?;
        }
        Ok(encoded)
    }

    pub fn decode(&self, type_id: u32, input: &mut &[u8]) -> Result<Value> {
        self.transcoder
            .decode(self.metadata.registry(), type_id, input)
    }

    fn constructors(&self) -> impl Iterator<Item = &ConstructorSpec<PortableForm>> {
        self.metadata.spec().constructors().iter()
    }

    fn messages(&self) -> impl Iterator<Item = &MessageSpec<PortableForm>> {
        self.metadata.spec().messages().iter()
    }

    fn find_message_spec(&self, name: &str) -> Option<&MessageSpec<PortableForm>> {
        self.messages().find(|msg| msg.label() == &name.to_string())
    }

    fn find_constructor_spec(
        &self,
        name: &str,
    ) -> Option<&ConstructorSpec<PortableForm>> {
        self.constructors()
            .find(|msg| msg.label() == &name.to_string())
    }

    pub fn decode_contract_event(&self, data: &mut &[u8]) -> Result<Value> {
        // data is an encoded `Vec<u8>` so is prepended with its length `Compact<u32>`, which we
        // ignore because the structure of the event data is known for decoding.
        let _len = <Compact<u32>>::decode(data)?;
        let variant_index = data.read_byte()?;
        let event_spec = self
            .metadata
            .spec()
            .events()
            .get(variant_index as usize)
            .ok_or_else(|| {
                anyhow::anyhow!(
                    "Event variant {} not found in contract metadata",
                    variant_index
                )
            })?;
        tracing::debug!("Decoding contract event '{}'", event_spec.label());

        let mut args = Vec::new();
        for arg in event_spec.args() {
            let name = arg.label().to_string();
            let value = self.decode(arg.ty().ty().id(), data)?;
            args.push((Value::String(name), value));
        }

        let name = event_spec.label().to_string();
        let map = Map::new(Some(&name), args.into_iter().collect());

        Ok(Value::Map(map))
    }

    pub fn decode_contract_message(&self, data: &mut &[u8]) -> Result<Value> {
        let mut msg_selector = [0u8; 4];
        data.read(&mut msg_selector)?;
        let msg_spec = self
            .messages()
            .find(|x| msg_selector == x.selector().to_bytes())
            .ok_or_else(|| {
                anyhow::anyhow!(
                    "Message with selector {} not found in contract metadata",
                    hex::encode(msg_selector)
                )
            })?;
        tracing::debug!("Decoding contract message '{}'", msg_spec.label());

        let mut args = Vec::new();
        for arg in msg_spec.args() {
            let name = arg.label().to_string();
            let value = self.decode(arg.ty().ty().id(), data)?;
            args.push((Value::String(name), value));
        }

        let name = msg_spec.label().to_string();
        let map = Map::new(Some(&name), args.into_iter().collect());

        Ok(Value::Map(map))
    }

    pub fn decode_contract_constructor(&self, data: &mut &[u8]) -> Result<Value> {
        let mut msg_selector = [0u8; 4];
        data.read(&mut msg_selector)?;
        let msg_spec = self
            .constructors()
            .find(|x| msg_selector == x.selector().to_bytes())
            .ok_or_else(|| {
                anyhow::anyhow!(
                    "Constructor with selector {} not found in contract metadata",
                    hex::encode(msg_selector)
                )
            })?;
        tracing::debug!("Decoding contract constructor '{}'", msg_spec.label());

        let mut args = Vec::new();
        for arg in msg_spec.args() {
            let name = arg.label().to_string();
            let value = self.decode(arg.ty().ty().id(), data)?;
            args.push((Value::String(name), value));
        }

        let name = msg_spec.label().to_string();
        let map = Map::new(Some(&name), args.into_iter().collect());

        Ok(Value::Map(map))
    }

    pub fn decode_return(&self, name: &str, data: &mut &[u8]) -> Result<Value> {
        let msg_spec = self.find_message_spec(name).ok_or_else(|| {
            anyhow::anyhow!("Failed to find message spec with name '{}'", name)
        })?;
        if let Some(return_ty) = msg_spec.return_type().opt_type() {
            self.decode(return_ty.ty().id(), data)
        } else {
            Ok(Value::Unit)
        }
    }
}

impl TryFrom<contract_metadata::ContractMetadata> for ContractMessageTranscoder {
    type Error = anyhow::Error;

    fn try_from(
        metadata: contract_metadata::ContractMetadata,
    ) -> Result<Self, Self::Error> {
        Ok(Self::new(serde_json::from_value(
            serde_json::Value::Object(metadata.abi),
        )?))
    }
}

#[derive(Debug)]
pub enum CompositeTypeFields {
    Named(Vec<CompositeTypeNamedField>),
    Unnamed(Vec<Field<PortableForm>>),
    NoFields,
}

#[derive(Debug)]
pub struct CompositeTypeNamedField {
    name: <PortableForm as Form>::String,
    field: Field<PortableForm>,
}

impl CompositeTypeNamedField {
    pub fn name(&self) -> &str {
        &self.name
    }

    pub fn field(&self) -> &Field<PortableForm> {
        &self.field
    }
}

impl CompositeTypeFields {
    pub fn from_fields(fields: &[Field<PortableForm>]) -> Result<Self> {
        if fields.iter().next().is_none() {
            Ok(Self::NoFields)
        } else if fields.iter().all(|f| f.name().is_some()) {
            let fields = fields
                .iter()
                .map(|field| {
                    CompositeTypeNamedField {
                        name: field
                            .name()
                            .expect("All fields have a name; qed")
                            .to_owned(),
                        field: field.clone(),
                    }
                })
                .collect();
            Ok(Self::Named(fields))
        } else if fields.iter().all(|f| f.name().is_none()) {
            Ok(Self::Unnamed(fields.to_vec()))
        } else {
            Err(anyhow::anyhow!(
                "Struct fields should either be all named or all unnamed"
            ))
        }
    }
}

#[cfg(test)]
mod tests {
    use super::*;
    use scale::Encode;
    use scon::Value;
    use std::str::FromStr;

    use crate::scon::Hex;

    #[allow(clippy::extra_unused_lifetimes)]
    #[ink::contract]
    pub mod transcode {
        #[ink(storage)]
        pub struct Transcode {
            value: bool,
        }

        #[ink(event)]
        pub struct Event1 {
            #[ink(topic)]
            name: Hash,
            #[ink(topic)]
            from: AccountId,
        }

        impl Transcode {
            #[ink(constructor)]
            pub fn new(init_value: bool) -> Self {
                Self { value: init_value }
            }

            #[ink(constructor)]
            pub fn default() -> Self {
                Self::new(Default::default())
            }

            #[ink(message)]
            pub fn flip(&mut self) {
                self.value = !self.value;
            }

            #[ink(message)]
            pub fn get(&self) -> bool {
                self.value
            }

            #[ink(message)]
            pub fn set_account_id(&self, account_id: AccountId) {
                let _ = account_id;
            }

            #[ink(message)]
            pub fn set_account_ids_vec(&self, account_ids: Vec<AccountId>) {
                let _ = account_ids;
            }

            #[ink(message)]
            pub fn primitive_vec_args(&self, args: Vec<u32>) {
                let _ = args;
            }

            #[ink(message)]
            pub fn uint_args(
                &self,
                _u8: u8,
                _u16: u16,
                _u32: u32,
                _u64: u64,
                _u128: u128,
            ) {
            }

            #[ink(message)]
            pub fn uint_array_args(&self, arr: [u8; 4]) {
                let _ = arr;
            }
        }
    }

    fn generate_metadata() -> InkProject {
        extern "Rust" {
            fn __ink_generate_metadata() -> InkProject;
        }

        unsafe { __ink_generate_metadata() }
    }

    #[test]
    fn encode_single_primitive_arg() -> Result<()> {
        let metadata = generate_metadata();
        let transcoder = ContractMessageTranscoder::new(metadata);

        let encoded = transcoder.encode("new", ["true"])?;
        // encoded args follow the 4 byte selector
        let encoded_args = &encoded[4..];

        assert_eq!(true.encode(), encoded_args);
        Ok(())
    }

    #[test]
    fn encode_account_id_custom_ss58_encoding() -> Result<()> {
        let metadata = generate_metadata();
        let transcoder = ContractMessageTranscoder::new(metadata);

        let encoded = transcoder.encode(
            "set_account_id",
            ["5GrwvaEF5zXb26Fz9rcQpDWS57CtERHpNehXCPcNoHGKutQY"],
        )?;

        // encoded args follow the 4 byte selector
        let encoded_args = &encoded[4..];

        let expected = sp_core::crypto::AccountId32::from_str(
            "5GrwvaEF5zXb26Fz9rcQpDWS57CtERHpNehXCPcNoHGKutQY",
        )
        .unwrap();
        assert_eq!(expected.encode(), encoded_args);
        Ok(())
    }

    #[test]
    fn encode_account_ids_vec_args() -> Result<()> {
        let metadata = generate_metadata();
        let transcoder = ContractMessageTranscoder::new(metadata);

        let encoded = transcoder.encode(
            "set_account_ids_vec",
            ["[5GrwvaEF5zXb26Fz9rcQpDWS57CtERHpNehXCPcNoHGKutQY, 5FHneW46xGXgs5mUiveU4sbTyGBzmstUspZC92UhjJM694ty]"],
        )?;

        // encoded args follow the 4 byte selector
        let encoded_args = &encoded[4..];

        let expected = vec![
            sp_core::crypto::AccountId32::from_str(
                "5GrwvaEF5zXb26Fz9rcQpDWS57CtERHpNehXCPcNoHGKutQY",
            )
            .unwrap(),
            sp_core::crypto::AccountId32::from_str(
                "5FHneW46xGXgs5mUiveU4sbTyGBzmstUspZC92UhjJM694ty",
            )
            .unwrap(),
        ];
        assert_eq!(expected.encode(), encoded_args);
        Ok(())
    }

    #[test]
    fn encode_primitive_vec_args() -> Result<()> {
        let metadata = generate_metadata();
        let transcoder = ContractMessageTranscoder::new(metadata);

        let encoded = transcoder.encode("primitive_vec_args", ["[1, 2]"])?;

        // encoded args follow the 4 byte selector
        let encoded_args = &encoded[4..];

        let expected = vec![1, 2];
        assert_eq!(expected.encode(), encoded_args);
        Ok(())
    }

    #[test]
    fn encode_uint_hex_literals() -> Result<()> {
        let metadata = generate_metadata();
        let transcoder = ContractMessageTranscoder::new(metadata);

        let encoded = transcoder.encode(
            "uint_args",
            [
                "0x00",
                "0xDEAD",
                "0xDEADBEEF",
                "0xDEADBEEF12345678",
                "0xDEADBEEF0123456789ABCDEF01234567",
            ],
        )?;

        // encoded args follow the 4 byte selector
        let encoded_args = &encoded[4..];

        let expected = (
            0x00u8,
            0xDEADu16,
            0xDEADBEEFu32,
            0xDEADBEEF12345678u64,
            0xDEADBEEF0123456789ABCDEF01234567u128,
        );
        assert_eq!(expected.encode(), encoded_args);
        Ok(())
    }

    #[test]
    fn encode_uint_arr_hex_literals() -> Result<()> {
        let metadata = generate_metadata();
        let transcoder = ContractMessageTranscoder::new(metadata);

        let encoded =
            transcoder.encode("uint_array_args", ["[0xDE, 0xAD, 0xBE, 0xEF]"])?;

        // encoded args follow the 4 byte selector
        let encoded_args = &encoded[4..];

        let expected: [u8; 4] = [0xDE, 0xAD, 0xBE, 0xEF];
        assert_eq!(expected.encode(), encoded_args);
        Ok(())
    }

    #[test]
    fn decode_primitive_return() {
        let metadata = generate_metadata();
        let transcoder = ContractMessageTranscoder::new(metadata);

        let encoded = Result::<bool, ink::primitives::LangError>::Ok(true).encode();
        let decoded = transcoder
            .decode_return("get", &mut &encoded[..])
            .unwrap_or_else(|e| panic!("Error decoding return value {e}"));

        let expected = Value::Tuple(Tuple::new(
            "Ok".into(),
            [Value::Bool(true)].into_iter().collect(),
        ));
        assert_eq!(expected, decoded);
    }

    #[test]
<<<<<<< HEAD
=======
    fn decode_lang_error() {
        use ink::primitives::LangError;

        let metadata = generate_metadata();
        let transcoder = ContractMessageTranscoder::new(metadata);

        let encoded =
            Result::<bool, LangError>::Err(LangError::CouldNotReadInput).encode();
        let decoded = transcoder
            .decode_return("get", &mut &encoded[..])
            .unwrap_or_else(|e| panic!("Error decoding return value {e}"));

        let expected = Value::Tuple(Tuple::new(
            "Err".into(),
            [Value::Tuple(Tuple::new(
                Some("CouldNotReadInput"),
                Vec::new(),
            ))]
            .to_vec(),
        ));
        assert_eq!(expected, decoded);
    }

    #[test]
>>>>>>> 11187f83
    fn decode_contract_event() -> Result<()> {
        let metadata = generate_metadata();
        let transcoder = ContractMessageTranscoder::new(metadata);

        // raw encoded event with event index prefix
        let encoded = (0u8, [0u32; 32], [1u32; 32]).encode();
        // encode again as a Vec<u8> which has a len prefix.
        let encoded_bytes = encoded.encode();
        let _ = transcoder.decode_contract_event(&mut &encoded_bytes[..])?;

        Ok(())
    }

    #[test]
    fn decode_hash_as_hex_encoded_string() -> Result<()> {
        let metadata = generate_metadata();
        let transcoder = ContractMessageTranscoder::new(metadata);

        let hash = [
            52u8, 40, 235, 225, 70, 245, 184, 36, 21, 218, 130, 114, 75, 207, 117, 240,
            83, 118, 135, 56, 220, 172, 95, 131, 171, 125, 130, 167, 10, 15, 242, 222,
        ];
        // raw encoded event with event index prefix
        let encoded = (0u8, hash, [0u32; 32]).encode();
        // encode again as a Vec<u8> which has a len prefix.
        let encoded_bytes = encoded.encode();
        let decoded = transcoder.decode_contract_event(&mut &encoded_bytes[..])?;

        if let Value::Map(ref map) = decoded {
            let name_field = &map[&Value::String("name".into())];
            if let Value::Hex(hex) = name_field {
                assert_eq!(&Hex::from_str("0x3428ebe146f5b82415da82724bcf75f053768738dcac5f83ab7d82a70a0ff2de")?, hex);
                Ok(())
            } else {
                Err(anyhow::anyhow!(
                    "Expected a name field hash encoded as Hex value, was {:?}",
                    name_field
                ))
            }
        } else {
            Err(anyhow::anyhow!(
                "Expected a Value::Map for the decoded event"
            ))
        }
    }

    #[test]
    fn decode_contract_message() -> Result<()> {
        let metadata = generate_metadata();
        let transcoder = ContractMessageTranscoder::new(metadata);

        let encoded_bytes = hex::decode("633aa551").unwrap();
        let _ = transcoder.decode_contract_message(&mut &encoded_bytes[..])?;

        Ok(())
    }
}<|MERGE_RESOLUTION|>--- conflicted
+++ resolved
@@ -630,8 +630,6 @@
     }
 
     #[test]
-<<<<<<< HEAD
-=======
     fn decode_lang_error() {
         use ink::primitives::LangError;
 
@@ -656,7 +654,6 @@
     }
 
     #[test]
->>>>>>> 11187f83
     fn decode_contract_event() -> Result<()> {
         let metadata = generate_metadata();
         let transcoder = ContractMessageTranscoder::new(metadata);
