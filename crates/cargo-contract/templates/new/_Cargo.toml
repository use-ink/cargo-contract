--- conflicted
+++ resolved
@@ -5,15 +5,7 @@
 edition = "2021"
 
 [dependencies]
-<<<<<<< HEAD
-ink_primitives = { version = "4.0.0-alpha.3", default-features = false }
-ink_metadata = { version = "4.0.0-alpha.3", default-features = false, features = ["derive"], optional = true }
-ink_env = { version = "4.0.0-alpha.3", default-features = false }
-ink_storage = { version = "4.0.0-alpha.3", default-features = false }
-ink_lang = { version = "4.0.0-alpha.3", default-features = false }
-=======
 ink = { version = "4.0.0-alpha.3", default-features = false }
->>>>>>> 94cf3c5a
 
 scale = { package = "parity-scale-codec", version = "3", default-features = false, features = ["derive"] }
 scale-info = { version = "2", default-features = false, features = ["derive"], optional = true }
