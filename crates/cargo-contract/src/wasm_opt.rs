// Copyright 2018-2022 Parity Technologies (UK) Ltd.
// This file is part of cargo-contract.
//
// cargo-contract is free software: you can redistribute it and/or modify
// it under the terms of the GNU General Public License as published by
// the Free Software Foundation, either version 3 of the License, or
// (at your option) any later version.
//
// cargo-contract is distributed in the hope that it will be useful,
// but WITHOUT ANY WARRANTY; without even the implied warranty of
// MERCHANTABILITY or FITNESS FOR A PARTICULAR PURPOSE.  See the
// GNU General Public License for more details.
//
// You should have received a copy of the GNU General Public License
// along with cargo-contract.  If not, see <http://www.gnu.org/licenses/>.

use crate::{
    OptimizationPasses,
    OptimizationResult,
};

use anyhow::Result;
use wasm_opt::OptimizationOptions;

use std::{
    fs::metadata,
    path::PathBuf,
};

/// A helpful struct for interacting with Binaryen's `wasm-opt` tool.
pub struct WasmOptHandler {
    /// The optimization level that should be used when optimizing the Wasm binary.
    optimization_level: OptimizationPasses,
    /// Whether or not to keep debugging information in the final Wasm binary.
    keep_debug_symbols: bool,
<<<<<<< HEAD
    /// The version number of the `wasm-opt` binary being executed.
    version: u32,
=======
>>>>>>> f86d678f
}

impl WasmOptHandler {
    /// Generate a new instance of the handler.
    ///
    /// Fails if the `wasm-opt` binary is not installed on the system, or if an outdated `wasm-opt`
    /// binary is used (currently a version >= 99 is required).
    pub fn new(
        optimization_level: OptimizationPasses,
        keep_debug_symbols: bool,
    ) -> Result<Self> {
        Ok(Self {
            optimization_level,
            keep_debug_symbols,
<<<<<<< HEAD
            version,
=======
>>>>>>> f86d678f
        })
    }

    /// Attempts to perform optional Wasm optimization using Binaryen's `wasm-opt` tool.
    ///
    /// If successful, the optimized Wasm binary is written to `dest_wasm`.
    pub fn optimize(
        &self,
        dest_wasm: &PathBuf,
        contract_artifact_name: &String,
    ) -> Result<OptimizationResult> {
        // We'll create a temporary file for our optimized Wasm binary. Note that we'll later
        // overwrite this with the original path of the Wasm binary.
        let mut dest_optimized = dest_wasm.clone();
        dest_optimized.set_file_name(format!("{}-opt.wasm", contract_artifact_name));

        tracing::debug!(
            "Optimization level passed to wasm-opt: {}",
            self.optimization_level
        );

        OptimizationOptions::from(self.optimization_level)
            // the memory in our module is imported, `wasm-opt` needs to be told that
            // the memory is initialized to zeroes, otherwise it won't run the
            // memory-packing pre-pass.
            .zero_filled_memory(true)
            .debug_info(self.keep_debug_symbols)
            .run(&dest_wasm, &dest_optimized)?;

        if !dest_optimized.exists() {
            return Err(anyhow::anyhow!(
                "Optimization failed, optimized wasm output file `{}` not found.",
                dest_optimized.display()
            ))
        }

        let original_size = metadata(&dest_wasm)?.len() as f64 / 1000.0;
        let optimized_size = metadata(&dest_optimized)?.len() as f64 / 1000.0;

        // Overwrite existing destination wasm file with the optimised version
        std::fs::rename(&dest_optimized, &dest_wasm)?;
        Ok(OptimizationResult {
            dest_wasm: dest_wasm.clone(),
            original_size,
            optimized_size,
        })
    }
<<<<<<< HEAD

    /// The version number of the `wasm-opt` binary being executed.
    pub fn version(&self) -> u32 {
        self.version
    }

    /// Checks if the `wasm-opt` binary under `wasm_opt_path` returns a version
    /// compatible with `cargo-contract`.
    ///
    /// Currently this must be a version >= 99.
    fn check_wasm_opt_version_compatibility(wasm_opt_path: &Path) -> Result<u32> {
        let mut cmd_res = Command::new(wasm_opt_path).arg("--version").output();

        // The following condition is a workaround for a spurious CI failure:
        // ```
        // Executing `"/tmp/cargo-contract.test.GGnC0p/wasm-opt-mocked" --version` failed with
        // Os { code: 26, kind: ExecutableFileBusy, message: "Text file busy" }
        // ```
        if cmd_res.is_err() && format!("{:?}", cmd_res).contains("ExecutableFileBusy") {
            std::thread::sleep(std::time::Duration::from_secs(1));
            cmd_res = Command::new(wasm_opt_path).arg("--version").output();
        }

        let res = cmd_res.map_err(|err| {
            anyhow::anyhow!(
                "Executing `{:?} --version` failed with {:?}",
                wasm_opt_path.display(),
                err
            )
        })?;
        if !res.status.success() {
            let err = str::from_utf8(&res.stderr)
                .expect("Cannot convert stderr output of wasm-opt to string")
                .trim();
            anyhow::bail!(
                "Getting version information from wasm-opt failed.\n\
            The error which wasm-opt returned was: \n{}",
                err
            );
        }

        // ```sh
        // $ wasm-opt --version
        // wasm-opt version 99 (version_99-79-gc12cc3f50)
        // ```
        let github_note = "\n\n\
        If you tried installing from your system package manager the best\n\
        way forward is to download a recent binary release directly:\n\n\
        https://github.com/WebAssembly/binaryen/releases\n\n\
        Make sure that the `wasm-opt` file from that release is in your `PATH`.";
        let version_stdout = str::from_utf8(&res.stdout)
            .expect("Cannot convert stdout output of wasm-opt to string")
            .trim();
        let re = Regex::new(r"wasm-opt version (\d+)").expect("invalid regex");
        let captures = re.captures(version_stdout).ok_or_else(|| {
            anyhow::anyhow!(
                "Unable to extract version information from '{}'.\n\
                Your wasm-opt version is most probably too old. Make sure you use a version >= 99.{}",
                version_stdout,
                github_note,
            )
        })?;
        let version_number: u32 = captures
            .get(1) // first capture group is at index 1
            .ok_or_else(|| {
                anyhow::anyhow!(
                    "Unable to extract version number from '{:?}'",
                    version_stdout
                )
            })?
            .as_str()
            .parse()
            .map_err(|err| {
                anyhow::anyhow!(
                    "Parsing version number failed with '{:?}' for '{:?}'",
                    err,
                    version_stdout
                )
            })?;

        tracing::debug!(
            "The wasm-opt version output is '{}', which was parsed to '{}'",
            version_stdout,
            version_number
        );
        if version_number < 99 {
            anyhow::bail!(
                "Your wasm-opt version is {}, but we require a version >= 99.{}",
                version_number,
                github_note,
            );
        }

        Ok(version_number)
    }
}

#[cfg(feature = "test-ci-only")]
#[cfg(all(test, unix))]
mod tests_ci_only {
    use super::*;

    use crate::util::tests::{
        create_executable,
        with_tmp_dir,
        MockGuard,
    };

    /// Creates an executable `wasm-opt-mocked` file which outputs
    /// "wasm-opt version `version`".
    ///
    /// Returns the path to this file.
    ///
    /// Currently works only on `unix`.
    fn mock_wasm_opt_version(tmp_dir: &Path, version: &str) -> MockGuard {
        let path = tmp_dir.join("wasm-opt-mocked");
        let content = format!("#!/bin/sh\necho \"wasm-opt version {}\"", version);
        create_executable(&path, &content)
    }

    #[test]
    fn incompatible_wasm_opt_version_must_be_detected_if_built_from_repo() {
        with_tmp_dir(|path| {
            // given
            let path = mock_wasm_opt_version(path, "98 (version_13-79-gc12cc3f50)");

            // when
            let res = WasmOptHandler::check_wasm_opt_version_compatibility(&path);

            // then
            assert!(res.is_err());
            assert!(
                format!("{:?}", res).starts_with(
                    "Err(Your wasm-opt version is 98, but we require a version >= 99."
                ),
                "Expected a different output, found {:?}",
                res
            );

            Ok(())
        })
    }

    #[test]
    fn compatible_wasm_opt_version_must_be_detected_if_built_from_repo() {
        with_tmp_dir(|path| {
            // given
            let path = mock_wasm_opt_version(path, "99 (version_99-79-gc12cc3f50");

            // when
            let res = WasmOptHandler::check_wasm_opt_version_compatibility(&path);

            // then
            assert!(res.is_ok());

            Ok(())
        })
    }

    #[test]
    fn incompatible_wasm_opt_version_must_be_detected_if_installed_as_package() {
        with_tmp_dir(|path| {
            // given
            let path = mock_wasm_opt_version(path, "98");

            // when
            let res = WasmOptHandler::check_wasm_opt_version_compatibility(&path);

            // then
            assert!(res.is_err());

            // this println is here to debug a spuriously failing CI at the following assert.
            eprintln!("error: {:?}", res);
            assert!(format!("{:?}", res).starts_with(
                "Err(Your wasm-opt version is 98, but we require a version >= 99."
            ));

            Ok(())
        })
    }

    #[test]
    fn compatible_wasm_opt_version_must_be_detected_if_installed_as_package() {
        with_tmp_dir(|path| {
            // given
            let path = mock_wasm_opt_version(path, "99");

            // when
            let res = WasmOptHandler::check_wasm_opt_version_compatibility(&path);

            // then
            assert!(res.is_ok());

            Ok(())
        })
    }
=======
>>>>>>> f86d678f
}<|MERGE_RESOLUTION|>--- conflicted
+++ resolved
@@ -33,11 +33,6 @@
     optimization_level: OptimizationPasses,
     /// Whether or not to keep debugging information in the final Wasm binary.
     keep_debug_symbols: bool,
-<<<<<<< HEAD
-    /// The version number of the `wasm-opt` binary being executed.
-    version: u32,
-=======
->>>>>>> f86d678f
 }
 
 impl WasmOptHandler {
@@ -52,10 +47,6 @@
         Ok(Self {
             optimization_level,
             keep_debug_symbols,
-<<<<<<< HEAD
-            version,
-=======
->>>>>>> f86d678f
         })
     }
 
@@ -103,203 +94,4 @@
             optimized_size,
         })
     }
-<<<<<<< HEAD
-
-    /// The version number of the `wasm-opt` binary being executed.
-    pub fn version(&self) -> u32 {
-        self.version
-    }
-
-    /// Checks if the `wasm-opt` binary under `wasm_opt_path` returns a version
-    /// compatible with `cargo-contract`.
-    ///
-    /// Currently this must be a version >= 99.
-    fn check_wasm_opt_version_compatibility(wasm_opt_path: &Path) -> Result<u32> {
-        let mut cmd_res = Command::new(wasm_opt_path).arg("--version").output();
-
-        // The following condition is a workaround for a spurious CI failure:
-        // ```
-        // Executing `"/tmp/cargo-contract.test.GGnC0p/wasm-opt-mocked" --version` failed with
-        // Os { code: 26, kind: ExecutableFileBusy, message: "Text file busy" }
-        // ```
-        if cmd_res.is_err() && format!("{:?}", cmd_res).contains("ExecutableFileBusy") {
-            std::thread::sleep(std::time::Duration::from_secs(1));
-            cmd_res = Command::new(wasm_opt_path).arg("--version").output();
-        }
-
-        let res = cmd_res.map_err(|err| {
-            anyhow::anyhow!(
-                "Executing `{:?} --version` failed with {:?}",
-                wasm_opt_path.display(),
-                err
-            )
-        })?;
-        if !res.status.success() {
-            let err = str::from_utf8(&res.stderr)
-                .expect("Cannot convert stderr output of wasm-opt to string")
-                .trim();
-            anyhow::bail!(
-                "Getting version information from wasm-opt failed.\n\
-            The error which wasm-opt returned was: \n{}",
-                err
-            );
-        }
-
-        // ```sh
-        // $ wasm-opt --version
-        // wasm-opt version 99 (version_99-79-gc12cc3f50)
-        // ```
-        let github_note = "\n\n\
-        If you tried installing from your system package manager the best\n\
-        way forward is to download a recent binary release directly:\n\n\
-        https://github.com/WebAssembly/binaryen/releases\n\n\
-        Make sure that the `wasm-opt` file from that release is in your `PATH`.";
-        let version_stdout = str::from_utf8(&res.stdout)
-            .expect("Cannot convert stdout output of wasm-opt to string")
-            .trim();
-        let re = Regex::new(r"wasm-opt version (\d+)").expect("invalid regex");
-        let captures = re.captures(version_stdout).ok_or_else(|| {
-            anyhow::anyhow!(
-                "Unable to extract version information from '{}'.\n\
-                Your wasm-opt version is most probably too old. Make sure you use a version >= 99.{}",
-                version_stdout,
-                github_note,
-            )
-        })?;
-        let version_number: u32 = captures
-            .get(1) // first capture group is at index 1
-            .ok_or_else(|| {
-                anyhow::anyhow!(
-                    "Unable to extract version number from '{:?}'",
-                    version_stdout
-                )
-            })?
-            .as_str()
-            .parse()
-            .map_err(|err| {
-                anyhow::anyhow!(
-                    "Parsing version number failed with '{:?}' for '{:?}'",
-                    err,
-                    version_stdout
-                )
-            })?;
-
-        tracing::debug!(
-            "The wasm-opt version output is '{}', which was parsed to '{}'",
-            version_stdout,
-            version_number
-        );
-        if version_number < 99 {
-            anyhow::bail!(
-                "Your wasm-opt version is {}, but we require a version >= 99.{}",
-                version_number,
-                github_note,
-            );
-        }
-
-        Ok(version_number)
-    }
-}
-
-#[cfg(feature = "test-ci-only")]
-#[cfg(all(test, unix))]
-mod tests_ci_only {
-    use super::*;
-
-    use crate::util::tests::{
-        create_executable,
-        with_tmp_dir,
-        MockGuard,
-    };
-
-    /// Creates an executable `wasm-opt-mocked` file which outputs
-    /// "wasm-opt version `version`".
-    ///
-    /// Returns the path to this file.
-    ///
-    /// Currently works only on `unix`.
-    fn mock_wasm_opt_version(tmp_dir: &Path, version: &str) -> MockGuard {
-        let path = tmp_dir.join("wasm-opt-mocked");
-        let content = format!("#!/bin/sh\necho \"wasm-opt version {}\"", version);
-        create_executable(&path, &content)
-    }
-
-    #[test]
-    fn incompatible_wasm_opt_version_must_be_detected_if_built_from_repo() {
-        with_tmp_dir(|path| {
-            // given
-            let path = mock_wasm_opt_version(path, "98 (version_13-79-gc12cc3f50)");
-
-            // when
-            let res = WasmOptHandler::check_wasm_opt_version_compatibility(&path);
-
-            // then
-            assert!(res.is_err());
-            assert!(
-                format!("{:?}", res).starts_with(
-                    "Err(Your wasm-opt version is 98, but we require a version >= 99."
-                ),
-                "Expected a different output, found {:?}",
-                res
-            );
-
-            Ok(())
-        })
-    }
-
-    #[test]
-    fn compatible_wasm_opt_version_must_be_detected_if_built_from_repo() {
-        with_tmp_dir(|path| {
-            // given
-            let path = mock_wasm_opt_version(path, "99 (version_99-79-gc12cc3f50");
-
-            // when
-            let res = WasmOptHandler::check_wasm_opt_version_compatibility(&path);
-
-            // then
-            assert!(res.is_ok());
-
-            Ok(())
-        })
-    }
-
-    #[test]
-    fn incompatible_wasm_opt_version_must_be_detected_if_installed_as_package() {
-        with_tmp_dir(|path| {
-            // given
-            let path = mock_wasm_opt_version(path, "98");
-
-            // when
-            let res = WasmOptHandler::check_wasm_opt_version_compatibility(&path);
-
-            // then
-            assert!(res.is_err());
-
-            // this println is here to debug a spuriously failing CI at the following assert.
-            eprintln!("error: {:?}", res);
-            assert!(format!("{:?}", res).starts_with(
-                "Err(Your wasm-opt version is 98, but we require a version >= 99."
-            ));
-
-            Ok(())
-        })
-    }
-
-    #[test]
-    fn compatible_wasm_opt_version_must_be_detected_if_installed_as_package() {
-        with_tmp_dir(|path| {
-            // given
-            let path = mock_wasm_opt_version(path, "99");
-
-            // when
-            let res = WasmOptHandler::check_wasm_opt_version_compatibility(&path);
-
-            // then
-            assert!(res.is_ok());
-
-            Ok(())
-        })
-    }
-=======
->>>>>>> f86d678f
 }