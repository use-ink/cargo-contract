// Copyright 2018-2020 Parity Technologies (UK) Ltd.
// This file is part of cargo-contract.
//
// cargo-contract is free software: you can redistribute it and/or modify
// it under the terms of the GNU General Public License as published by
// the Free Software Foundation, either version 3 of the License, or
// (at your option) any later version.
//
// cargo-contract is distributed in the hope that it will be useful,
// but WITHOUT ANY WARRANTY; without even the implied warranty of
// MERCHANTABILITY or FITNESS FOR A PARTICULAR PURPOSE.  See the
// GNU General Public License for more details.
//
// You should have received a copy of the GNU General Public License
// along with cargo-contract.  If not, see <http://www.gnu.org/licenses/>.

use super::{
    display_contract_exec_result,
    prompt_confirm_tx,
    state_call,
    submit_extrinsic,
    BalanceVariant,
    Client,
    ContractMessageTranscoder,
    DefaultConfig,
    ExtrinsicOpts,
    PairSigner,
    StorageDeposit,
    TokenMetadata,
    MAX_KEY_COL_WIDTH,
};

use crate::{
    cmd::{
        extrinsics::{
            display_contract_exec_result_debug,
            display_dry_run_result_warning,
            error::GenericError,
            events::DisplayEvents,
            ErrorVariant,
        },
        runtime_api::api,
        Balance,
    },
    DEFAULT_KEY_COL_WIDTH,
};
use contract_build::name_value_println;

use anyhow::{
    anyhow,
    Context,
    Result,
};

use contract_transcode::Value;
use pallet_contracts_primitives::ContractExecResult;
use scale::Encode;
use sp_weights::Weight;
use tokio::runtime::Runtime;

use std::fmt::Debug;
use subxt::{
    Config,
    OnlineClient,
};

#[derive(Debug, clap::Args)]
#[clap(name = "call", about = "Call a contract")]
pub struct CallCommand {
    /// The address of the the contract to call.
    #[clap(name = "contract", long, env = "CONTRACT")]
    contract: <DefaultConfig as Config>::AccountId,
    /// The name of the contract message to call.
    #[clap(long, short)]
    message: String,
    /// The arguments of the contract message to call.
    #[clap(long, num_args = 0..)]
    args: Vec<String>,
    #[clap(flatten)]
    extrinsic_opts: ExtrinsicOpts,
    /// Maximum amount of gas (execution time) to be used for this command.
    /// If not specified will perform a dry-run to estimate the gas consumed for the
    /// call.
    #[clap(name = "gas", long)]
    gas_limit: Option<u64>,
    /// Maximum proof size for this call.
    /// If not specified will perform a dry-run to estimate the proof size required for
    /// the call.
    #[clap(long)]
    proof_size: Option<u64>,
    /// The value to be transferred as part of the call.
    #[clap(name = "value", long, default_value = "0")]
    value: BalanceVariant,
    /// Export the call output in JSON format.
    #[clap(long, conflicts_with = "verbose")]
    output_json: bool,
}

impl CallCommand {
    pub fn is_json(&self) -> bool {
        self.output_json
    }

    pub fn run(&self) -> Result<(), ErrorVariant> {
        let artifacts = self.extrinsic_opts.contract_artifacts()?;
        let transcoder = artifacts.contract_transcoder()?;

        let call_data = transcoder.encode(&self.message, &self.args)?;
        tracing::debug!("Message data: {:?}", hex::encode(&call_data));

        let signer = super::pair_signer(self.extrinsic_opts.signer()?);

        Runtime::new()
            .map_err(|e| {
                ErrorVariant::Generic(GenericError::from_message(e.to_string()))
            })?
            .block_on(async {
                let url = self.extrinsic_opts.url_to_string();
                let client = OnlineClient::from_url(url.clone()).await?;

<<<<<<< HEAD
                if !self.extrinsic_opts.execute {
                    let result = self
                        .call_dry_run(call_data.clone(), &client, &signer)
                        .await?;
                    match result.result {
                        Ok(ref ret_val) => {
                            let value = transcoder
                                .decode_return(&self.message, &mut &ret_val.data[..])
                                .context(format!(
                                    "Failed to decode return value {:?}",
                                    &ret_val
                                ))?;
                            let dry_run_result = CallDryRunResult {
                                result: String::from("Success!"),
                                reverted: ret_val.did_revert(),
                                data: value,
                                gas_consumed: result.gas_consumed,
                                gas_required: result.gas_required,
                                storage_deposit: StorageDeposit::from(
                                    &result.storage_deposit,
                                ),
                            };
                            if self.output_json {
                                println!("{}", dry_run_result.to_json()?);
                            } else {
                                dry_run_result.print();
                                display_contract_exec_result_debug::<
                                    _,
                                    DEFAULT_KEY_COL_WIDTH,
                                >(&result)?;
                                display_dry_run_result_warning("message");
                            };
                        }
                        Err(ref err) => {
                            let metadata = client.metadata();
                            let object =
                                ErrorVariant::from_dispatch_error(err, &metadata)?;
                            if self.output_json {
                                return Err(object)
                            } else {
                                name_value_println!("Result", object, MAX_KEY_COL_WIDTH);
                                display_contract_exec_result::<_, MAX_KEY_COL_WIDTH>(
                                    &result,
                                )?;
                            }
=======
            if !self.extrinsic_opts.execute {
                let result = self
                    .call_dry_run(call_data.clone(), &client, &signer)
                    .await?;
                match result.result {
                    Ok(ref ret_val) => {
                        let value = transcoder
                            .decode_message_return(&self.message, &mut &ret_val.data[..])
                            .context(format!(
                                "Failed to decode return value {:?}",
                                &ret_val
                            ))?;
                        let dry_run_result = CallDryRunResult {
                            reverted: ret_val.did_revert(),
                            data: value,
                            gas_consumed: result.gas_consumed,
                            gas_required: result.gas_required,
                            storage_deposit: StorageDeposit::from(
                                &result.storage_deposit,
                            ),
                        };
                        if self.output_json {
                            println!("{}", dry_run_result.to_json()?);
                        } else {
                            dry_run_result.print();
                            display_contract_exec_result_debug::<_, DEFAULT_KEY_COL_WIDTH>(
                                &result,
                            )?;
                            display_dry_run_result_warning("message");
                        };
                    }
                    Err(ref err) => {
                        let metadata = client.metadata();
                        let object = ErrorVariant::from_dispatch_error(err, &metadata)?;
                        if self.output_json {
                            return Err(object)
                        } else {
                            name_value_println!("Result", object, MAX_KEY_COL_WIDTH);
                            display_contract_exec_result::<_, MAX_KEY_COL_WIDTH>(
                                &result,
                            )?;
>>>>>>> 71a8a420
                        }
                    }
                } else {
                    self.call(&client, call_data, &signer, &transcoder).await?;
                }
                Ok(())
            })
    }

    async fn call_dry_run(
        &self,
        input_data: Vec<u8>,
        client: &Client,
        signer: &PairSigner,
    ) -> Result<ContractExecResult<Balance>> {
        let url = self.extrinsic_opts.url_to_string();
        let token_metadata = TokenMetadata::query(client).await?;
        let storage_deposit_limit = self
            .extrinsic_opts
            .storage_deposit_limit
            .as_ref()
            .map(|bv| bv.denominate_balance(&token_metadata))
            .transpose()?;
        let call_request = CallRequest {
            origin: signer.account_id().clone(),
            dest: self.contract.clone(),
            value: self.value.denominate_balance(&token_metadata)?,
            gas_limit: None,
            storage_deposit_limit,
            input_data,
        };
        state_call(&url, "ContractsApi_call", call_request).await
    }

    async fn call(
        &self,
        client: &Client,
        data: Vec<u8>,
        signer: &PairSigner,
        transcoder: &ContractMessageTranscoder,
    ) -> Result<(), ErrorVariant> {
        tracing::debug!("calling contract {:?}", self.contract);

        let gas_limit = self
            .pre_submit_dry_run_gas_estimate(client, data.clone(), signer)
            .await?;

        if !self.extrinsic_opts.skip_confirm {
            prompt_confirm_tx(|| {
                name_value_println!("Message", self.message, DEFAULT_KEY_COL_WIDTH);
                name_value_println!("Args", self.args.join(" "), DEFAULT_KEY_COL_WIDTH);
                name_value_println!(
                    "Gas limit",
                    gas_limit.to_string(),
                    DEFAULT_KEY_COL_WIDTH
                );
            })?;
        }

        let token_metadata = TokenMetadata::query(client).await?;

        let call = api::tx().contracts().call(
            self.contract.clone().into(),
            self.value.denominate_balance(&token_metadata)?,
            gas_limit.into(),
            self.extrinsic_opts.storage_deposit_limit(&token_metadata)?,
            data,
        );

        let result = submit_extrinsic(client, &call, signer).await?;

        let display_events =
            DisplayEvents::from_events(&result, Some(transcoder), &client.metadata())?;

        let output = if self.output_json {
            display_events.to_json()?
        } else {
            display_events
                .display_events(self.extrinsic_opts.verbosity()?, &token_metadata)?
        };
        println!("{output}");

        Ok(())
    }

    /// Dry run the call before tx submission. Returns the gas required estimate.
    async fn pre_submit_dry_run_gas_estimate(
        &self,
        client: &Client,
        data: Vec<u8>,
        signer: &PairSigner,
    ) -> Result<Weight> {
        if self.extrinsic_opts.skip_dry_run {
            return match (self.gas_limit, self.proof_size) {
                (Some(ref_time), Some(proof_size)) => Ok(Weight::from_parts(ref_time, proof_size)),
                _ => {
                    Err(anyhow!(
                    "Weight args `--gas` and `--proof-size` required if `--skip-dry-run` specified"
                ))
                }
            };
        }
        if !self.output_json {
            super::print_dry_running_status(&self.message);
        }
        let call_result = self.call_dry_run(data, client, signer).await?;
        match call_result.result {
            Ok(_) => {
                if !self.output_json {
                    super::print_gas_required_success(call_result.gas_required);
                }
                // use user specified values where provided, otherwise use the estimates
                let ref_time = self
                    .gas_limit
                    .unwrap_or_else(|| call_result.gas_required.ref_time());
                let proof_size = self
                    .proof_size
                    .unwrap_or_else(|| call_result.gas_required.proof_size());
                Ok(Weight::from_parts(ref_time, proof_size))
            }
            Err(ref err) => {
                let object = ErrorVariant::from_dispatch_error(err, &client.metadata())?;
                if self.output_json {
                    Err(anyhow!("{}", serde_json::to_string_pretty(&object)?))
                } else {
                    name_value_println!("Result", object, MAX_KEY_COL_WIDTH);
                    display_contract_exec_result::<_, MAX_KEY_COL_WIDTH>(&call_result)?;
                    Err(anyhow!("Pre-submission dry-run failed. Use --skip-dry-run to skip this step."))
                }
            }
        }
    }
}

/// A struct that encodes RPC parameters required for a call to a smart contract.
///
/// Copied from `pallet-contracts-rpc-runtime-api`.
#[derive(Encode)]
pub struct CallRequest {
    origin: <DefaultConfig as Config>::AccountId,
    dest: <DefaultConfig as Config>::AccountId,
    value: Balance,
    gas_limit: Option<Weight>,
    storage_deposit_limit: Option<Balance>,
    input_data: Vec<u8>,
}

/// Result of the contract call
#[derive(serde::Serialize)]
pub struct CallDryRunResult {
    /// Was the operation reverted
    pub reverted: bool,
    pub data: Value,
    pub gas_consumed: Weight,
    pub gas_required: Weight,
    /// Storage deposit after the operation
    pub storage_deposit: StorageDeposit,
}

impl CallDryRunResult {
    /// Returns a result in json format
    pub fn to_json(&self) -> Result<String> {
        Ok(serde_json::to_string_pretty(self)?)
    }

    pub fn print(&self) {
        name_value_println!("Result", format!("{}", self.data), DEFAULT_KEY_COL_WIDTH);
        name_value_println!(
            "Reverted",
            format!("{:?}", self.reverted),
            DEFAULT_KEY_COL_WIDTH
        );
    }
}<|MERGE_RESOLUTION|>--- conflicted
+++ resolved
@@ -118,7 +118,6 @@
                 let url = self.extrinsic_opts.url_to_string();
                 let client = OnlineClient::from_url(url.clone()).await?;
 
-<<<<<<< HEAD
                 if !self.extrinsic_opts.execute {
                     let result = self
                         .call_dry_run(call_data.clone(), &client, &signer)
@@ -126,13 +125,15 @@
                     match result.result {
                         Ok(ref ret_val) => {
                             let value = transcoder
-                                .decode_return(&self.message, &mut &ret_val.data[..])
+                                .decode_message_return(
+                                    &self.message,
+                                    &mut &ret_val.data[..],
+                                )
                                 .context(format!(
                                     "Failed to decode return value {:?}",
                                     &ret_val
                                 ))?;
                             let dry_run_result = CallDryRunResult {
-                                result: String::from("Success!"),
                                 reverted: ret_val.did_revert(),
                                 data: value,
                                 gas_consumed: result.gas_consumed,
@@ -164,49 +165,6 @@
                                     &result,
                                 )?;
                             }
-=======
-            if !self.extrinsic_opts.execute {
-                let result = self
-                    .call_dry_run(call_data.clone(), &client, &signer)
-                    .await?;
-                match result.result {
-                    Ok(ref ret_val) => {
-                        let value = transcoder
-                            .decode_message_return(&self.message, &mut &ret_val.data[..])
-                            .context(format!(
-                                "Failed to decode return value {:?}",
-                                &ret_val
-                            ))?;
-                        let dry_run_result = CallDryRunResult {
-                            reverted: ret_val.did_revert(),
-                            data: value,
-                            gas_consumed: result.gas_consumed,
-                            gas_required: result.gas_required,
-                            storage_deposit: StorageDeposit::from(
-                                &result.storage_deposit,
-                            ),
-                        };
-                        if self.output_json {
-                            println!("{}", dry_run_result.to_json()?);
-                        } else {
-                            dry_run_result.print();
-                            display_contract_exec_result_debug::<_, DEFAULT_KEY_COL_WIDTH>(
-                                &result,
-                            )?;
-                            display_dry_run_result_warning("message");
-                        };
-                    }
-                    Err(ref err) => {
-                        let metadata = client.metadata();
-                        let object = ErrorVariant::from_dispatch_error(err, &metadata)?;
-                        if self.output_json {
-                            return Err(object)
-                        } else {
-                            name_value_println!("Result", object, MAX_KEY_COL_WIDTH);
-                            display_contract_exec_result::<_, MAX_KEY_COL_WIDTH>(
-                                &result,
-                            )?;
->>>>>>> 71a8a420
                         }
                     }
                 } else {
