--- conflicted
+++ resolved
@@ -16,7 +16,6 @@
 
 use super::{
     display_contract_exec_result,
-    parse_balance,
     prompt_confirm_tx,
     runtime_api::{
         api,
@@ -82,13 +81,8 @@
     #[clap(name = "gas", long)]
     gas_limit: Option<u64>,
     /// The value to be transferred as part of the call.
-<<<<<<< HEAD
-    #[clap(name = "value", long, parse(try_from_str = parse_balance), default_value = "0")]
+    #[clap(name = "value", long, default_value = "0")]
     value: BalanceVariant,
-=======
-    #[clap(name = "value", long, value_parser = parse_balance, default_value = "0")]
-    value: Balance,
->>>>>>> 4a516c61
     /// Export the call output in JSON format.
     #[clap(long, conflicts_with = "verbose")]
     output_json: bool,
