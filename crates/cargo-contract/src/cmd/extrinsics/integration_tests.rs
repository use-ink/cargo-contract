--- conflicted
+++ resolved
@@ -193,11 +193,7 @@
         .expect("failed to execute process");
     println!("status: {}", output.status);
     let stderr = str::from_utf8(&output.stderr).unwrap();
-<<<<<<< HEAD
-    assert!(output.status.success(), "upload code failed: {}", stderr);
-=======
     assert!(output.status.success(), "upload code failed: {stderr}");
->>>>>>> ae0cfdd7
 
     tracing::debug!("Instantiating the contract");
     let output = cargo_contract(project_path.as_path())
