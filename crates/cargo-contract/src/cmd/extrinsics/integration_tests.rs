--- conflicted
+++ resolved
@@ -324,10 +324,7 @@
     let output = cargo_contract(project_path.as_path())
         .arg("upload")
         .args(["--suri", "//Alice"])
-<<<<<<< HEAD
-=======
-        .arg("-x")
->>>>>>> bef6b08a
+        .arg("-x")
         .output()
         .expect("failed to execute process");
     let stderr = str::from_utf8(&output.stderr).unwrap();
@@ -338,26 +335,14 @@
         .args(["--constructor", "new"])
         .args(["--args", "true"])
         .args(["--suri", "//Alice"])
-<<<<<<< HEAD
-=======
-        .arg("-x")
->>>>>>> bef6b08a
+        .arg("-x")
         .output()
         .expect("failed to execute process");
     let stdout = str::from_utf8(&output.stdout).unwrap();
     let stderr = str::from_utf8(&output.stderr).unwrap();
     assert!(output.status.success(), "instantiate failed: {stderr}");
 
-<<<<<<< HEAD
-    // find the contract address in the output
-    let regex = regex::Regex::new("Contract ([0-9A-Za-z]+)").unwrap();
-    let caps = regex
-        .captures(stdout)
-        .expect("contract account regex capture");
-    let contract_account = caps.get(1).unwrap().as_str();
-=======
     let contract_account = extract_contract_address(stdout);
->>>>>>> bef6b08a
     assert_eq!(48, contract_account.len(), "{stdout:?}");
 
     cargo_contract(project_path.as_path())
@@ -368,8 +353,6 @@
     let stderr = str::from_utf8(&output.stderr).unwrap();
     assert!(output.status.success(), "getting info failed: {stderr}");
 
-<<<<<<< HEAD
-=======
     cargo_contract(project_path.as_path())
         .arg("info")
         .args(["--contract", contract_account])
@@ -382,7 +365,6 @@
         "getting info as JSON format failed: {stderr}"
     );
 
->>>>>>> bef6b08a
     // prevent the node_process from being dropped and killed
     let _ = node_process;
 }