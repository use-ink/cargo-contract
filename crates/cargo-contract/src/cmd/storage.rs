--- conflicted
+++ resolved
@@ -28,16 +28,8 @@
     ContractStorageRpc,
     ErrorVariant,
 };
-<<<<<<< HEAD
-use crossterm::terminal;
 use ink_env::DefaultEnvironment;
-use std::{
-    cmp,
-    path::PathBuf,
-};
-=======
 use std::path::PathBuf;
->>>>>>> f5f72017
 use subxt::Config;
 
 #[derive(Debug, clap::Args)]
