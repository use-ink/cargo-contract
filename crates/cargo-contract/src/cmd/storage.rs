--- conflicted
+++ resolved
@@ -41,23 +41,15 @@
 
 use crate::call_with_config;
 
-<<<<<<< HEAD
-use super::parse_account;
-=======
 use super::{
     parse_account,
     CLIChainOpts,
 };
->>>>>>> f122900b
 
 #[derive(Debug, clap::Args)]
 #[clap(name = "storage", about = "Inspect contract storage")]
 pub struct StorageCommand {
     /// The address of the contract to inspect storage of.
-<<<<<<< HEAD
-    #[clap(name = "contract", long, env = "CONTRACT")]
-    contract: String,
-=======
     #[clap(
         name = "contract",
         long,
@@ -65,7 +57,6 @@
         required_unless_present = "version"
     )]
     contract: Option<String>,
->>>>>>> f122900b
     /// Fetch the "raw" storage keys and values for the contract.
     #[clap(long)]
     raw: bool,
@@ -79,19 +70,6 @@
     /// Path to the `Cargo.toml` of the contract.
     #[clap(long, value_parser)]
     manifest_path: Option<PathBuf>,
-<<<<<<< HEAD
-    /// Websockets url of a substrate node.
-    #[clap(
-        name = "url",
-        long,
-        value_parser,
-        default_value = "ws://localhost:9944"
-    )]
-    url: url::Url,
-    /// The chain config to be used as part of the call.
-    #[clap(name = "config", long, default_value = "Polkadot")]
-    config: String,
-=======
     /// Fetch the storage version of the pallet contracts (state query:
     /// contracts::palletVersion()).
     #[clap(long, short)]
@@ -99,16 +77,11 @@
     /// Arguments required for communicating with a Substrate node.
     #[clap(flatten)]
     chain_cli_opts: CLIChainOpts,
->>>>>>> f122900b
 }
 
 impl StorageCommand {
     pub async fn handle(&self) -> Result<(), ErrorVariant> {
-<<<<<<< HEAD
-        call_with_config!(self, run, self.config.as_str())
-=======
         call_with_config!(self, run, self.chain_cli_opts.chain().config())
->>>>>>> f122900b
     }
 
     pub async fn run<C: Config + Environment>(&self) -> Result<(), ErrorVariant>
@@ -119,12 +92,6 @@
         C::Balance: Serialize + IntoVisitor,
         <C as Config>::Hash: IntoVisitor,
     {
-<<<<<<< HEAD
-        let rpc = ContractStorageRpc::<C>::new(&self.url).await?;
-        let storage_layout = ContractStorage::<C, C>::new(rpc);
-        let contract = parse_account(&self.contract)
-            .map_err(|e| anyhow::anyhow!("Failed to parse contract option: {}", e))?;
-=======
         let rpc =
             ContractStorageRpc::<C>::new(&self.chain_cli_opts.chain().url()).await?;
         let storage_layout = ContractStorage::<C, C>::new(rpc);
@@ -141,7 +108,6 @@
             .map(|c| parse_account(c))
             .transpose()?
             .expect("Contract argument shall be present");
->>>>>>> f122900b
 
         if self.raw {
             let storage_data =
