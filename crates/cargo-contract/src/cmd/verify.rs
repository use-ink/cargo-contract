--- conflicted
+++ resolved
@@ -29,6 +29,7 @@
     ExecuteArgs,
     ImageVariant,
     ManifestPath,
+    util::decode_hex,
     Verbosity,
     VerbosityFlags,
 };
@@ -37,15 +38,11 @@
     ContractMetadata,
 };
 
-<<<<<<< HEAD
-use contract_build::util::decode_hex;
-=======
-use regex::Regex;
->>>>>>> c8eec11f
 use std::{
     fs::File,
     path::PathBuf,
 };
+use regex::Regex;
 
 const VERSION: &str = env!("CARGO_PKG_VERSION");
 
