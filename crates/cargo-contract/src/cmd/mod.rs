--- conflicted
+++ resolved
@@ -38,12 +38,6 @@
     UploadCommand,
 };
 
-<<<<<<< HEAD
-use subxt::OnlineClient;
-
-pub use subxt::PolkadotConfig as DefaultConfig;
-type Client = OnlineClient<DefaultConfig>;
-=======
 use subxt::{
     Config,
     OnlineClient,
@@ -52,5 +46,4 @@
 pub use subxt::PolkadotConfig as DefaultConfig;
 type Client = OnlineClient<DefaultConfig>;
 type Balance = u128;
-type CodeHash = <DefaultConfig as Config>::Hash;
->>>>>>> bef6b08a
+type CodeHash = <DefaultConfig as Config>::Hash;