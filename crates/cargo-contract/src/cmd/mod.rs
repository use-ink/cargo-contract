// Copyright 2018-2023 Parity Technologies (UK) Ltd.
// This file is part of cargo-contract.
//
// cargo-contract is free software: you can redistribute it and/or modify
// it under the terms of the GNU General Public License as published by
// the Free Software Foundation, either version 3 of the License, or
// (at your option) any later version.
//
// cargo-contract is distributed in the hope that it will be useful,
// but WITHOUT ANY WARRANTY; without even the implied warranty of
// MERCHANTABILITY or FITNESS FOR A PARTICULAR PURPOSE.  See the
// GNU General Public License for more details.
//
// You should have received a copy of the GNU General Public License
// along with cargo-contract.  If not, see <http://www.gnu.org/licenses/>.

pub mod build;
pub mod call;
pub mod decode;
pub mod encode;
pub mod info;
pub mod instantiate;
pub mod remove;
pub mod rpc;
pub mod schema;
pub mod storage;
pub mod upload;
pub mod verify;

pub(crate) use self::{
    build::{
        BuildCommand,
        CheckCommand,
    },
    call::CallCommand,
    decode::DecodeCommand,
    info::{
        ExtendedContractInfo,
        InfoCommand,
    },
    instantiate::InstantiateCommand,
    remove::RemoveCommand,
    rpc::RpcCommand,
    schema::{
        GenerateSchemaCommand,
        VerifySchemaCommand,
    },
    storage::StorageCommand,
    upload::UploadCommand,
    verify::VerifyCommand,
};

use crate::{
    anyhow,
    PathBuf,
    Weight,
};
use anyhow::{
    Context,
    Result,
};
use colored::Colorize;
use contract_build::{
    name_value_println,
    Verbosity,
    VerbosityFlags,
    DEFAULT_KEY_COL_WIDTH,
};
use contract_extrinsics::BalanceVariant;
pub(crate) use contract_extrinsics::ErrorVariant;
<<<<<<< HEAD
use core::fmt;
use ink_env::{
    DefaultEnvironment,
    Environment,
=======
use contract_extrinsics::{
    pallet_contracts_primitives::ContractResult,
    Balance,
    BalanceVariant,
>>>>>>> 37f12c82
};
use core::fmt;
use std::io::{
    self,
    Write,
};
pub use subxt::{
    Config,
    PolkadotConfig as DefaultConfig,
};

/// Arguments required for creating and sending an extrinsic to a substrate node.
#[derive(Clone, Debug, clap::Args)]
pub struct CLIExtrinsicOpts {
    /// Path to a contract build artifact file: a raw `.wasm` file, a `.contract` bundle,
    /// or a `.json` metadata file.
    #[clap(value_parser, conflicts_with = "manifest_path")]
    file: Option<PathBuf>,
    /// Path to the `Cargo.toml` of the contract.
    #[clap(long, value_parser)]
    manifest_path: Option<PathBuf>,
    /// Websockets url of a substrate node.
    #[clap(
        name = "url",
        long,
        value_parser,
        default_value = "ws://localhost:9944"
    )]
    url: url::Url,
    /// Secret key URI for the account deploying the contract.
    ///
    /// e.g.
    /// - for a dev account "//Alice"
    /// - with a password "//Alice///SECRET_PASSWORD"
    #[clap(name = "suri", long, short)]
    suri: String,
    #[clap(flatten)]
    verbosity: VerbosityFlags,
    /// Submit the extrinsic for on-chain execution.
    #[clap(short('x'), long)]
    execute: bool,
    /// The maximum amount of balance that can be charged from the caller to pay for the
    /// storage. consumed.
    #[clap(long)]
    storage_deposit_limit:
        Option<BalanceVariant<<DefaultEnvironment as Environment>::Balance>>,
    /// Before submitting a transaction, do not dry-run it via RPC first.
    #[clap(long)]
    skip_dry_run: bool,
    /// Before submitting a transaction, do not ask the user for confirmation.
    #[clap(short('y'), long)]
    skip_confirm: bool,
}

impl CLIExtrinsicOpts {
    /// Returns the verbosity
    pub fn verbosity(&self) -> Result<Verbosity> {
        TryFrom::try_from(&self.verbosity)
    }
}

const STORAGE_DEPOSIT_KEY: &str = "Storage Total Deposit";
pub const MAX_KEY_COL_WIDTH: usize = STORAGE_DEPOSIT_KEY.len() + 1;

/// Print to stdout the fields of the result of a `instantiate` or `call` dry-run via RPC.
pub fn display_contract_exec_result<R, const WIDTH: usize>(
    result: &ContractResult<R, <DefaultEnvironment as Environment>::Balance, ()>,
) -> Result<()> {
    let mut debug_message_lines = std::str::from_utf8(&result.debug_message)
        .context("Error decoding UTF8 debug message bytes")?
        .lines();
    name_value_println!("Gas Consumed", format!("{:?}", result.gas_consumed), WIDTH);
    name_value_println!("Gas Required", format!("{:?}", result.gas_required), WIDTH);
    name_value_println!(
        STORAGE_DEPOSIT_KEY,
        format!("{:?}", result.storage_deposit),
        WIDTH
    );

    // print debug messages aligned, only first line has key
    if let Some(debug_message) = debug_message_lines.next() {
        name_value_println!("Debug Message", format!("{debug_message}"), WIDTH);
    }

    for debug_message in debug_message_lines {
        name_value_println!("", format!("{debug_message}"), WIDTH);
    }
    Ok(())
}

pub fn display_contract_exec_result_debug<R, const WIDTH: usize>(
    result: &ContractResult<R, <DefaultEnvironment as Environment>::Balance, ()>,
) -> Result<()> {
    let mut debug_message_lines = std::str::from_utf8(&result.debug_message)
        .context("Error decoding UTF8 debug message bytes")?
        .lines();
    if let Some(debug_message) = debug_message_lines.next() {
        name_value_println!("Debug Message", format!("{debug_message}"), WIDTH);
    }

    for debug_message in debug_message_lines {
        name_value_println!("", format!("{debug_message}"), WIDTH);
    }
    Ok(())
}

pub fn display_dry_run_result_warning(command: &str) {
    println!("Your {} call {} been executed.", command, "has not".bold());
    println!(
            "To submit the transaction and execute the call on chain, add {} flag to the command.",
            "-x/--execute".bold()
        );
}

/// Prompt the user to confirm transaction submission.
pub fn prompt_confirm_tx<F: FnOnce()>(show_details: F) -> Result<()> {
    println!(
        "{} (skip with --skip-confirm or -y)",
        "Confirm transaction details:".bright_white().bold()
    );
    show_details();
    print!(
        "{} ({}/n): ",
        "Submit?".bright_white().bold(),
        "Y".bright_white().bold()
    );

    let mut buf = String::new();
    io::stdout().flush()?;
    io::stdin().read_line(&mut buf)?;
    match buf.trim().to_lowercase().as_str() {
        // default is 'y'
        "y" | "" => Ok(()),
        "n" => Err(anyhow!("Transaction not submitted")),
        c => Err(anyhow!("Expected either 'y' or 'n', got '{}'", c)),
    }
}

pub fn print_dry_running_status(msg: &str) {
    println!(
        "{:>width$} {} (skip with --skip-dry-run)",
        "Dry-running".green().bold(),
        msg.bright_white().bold(),
        width = DEFAULT_KEY_COL_WIDTH
    );
}

pub fn print_gas_required_success(gas: Weight) {
    println!(
        "{:>width$} Gas required estimated at {}",
        "Success!".green().bold(),
        gas.to_string().bright_white(),
        width = DEFAULT_KEY_COL_WIDTH
    );
}

/// Display contract information in a formatted way
pub fn basic_display_format_extended_contract_info<Hash>(
<<<<<<< HEAD
    info: &ExtendedContractInfo<Hash, <DefaultEnvironment as Environment>::Balance>,
=======
    info: &ExtendedContractInfo<Hash, Balance>,
>>>>>>> 37f12c82
) where
    Hash: fmt::Debug,
{
    name_value_println!("TrieId", info.trie_id, MAX_KEY_COL_WIDTH);
    name_value_println!(
        "Code Hash",
        format!("{:?}", info.code_hash),
        MAX_KEY_COL_WIDTH
    );
    name_value_println!(
        "Storage Items",
        format!("{:?}", info.storage_items),
        MAX_KEY_COL_WIDTH
    );
    name_value_println!(
        "Storage Items Deposit",
        format!("{:?}", info.storage_items_deposit),
        MAX_KEY_COL_WIDTH
    );
    name_value_println!(
        STORAGE_DEPOSIT_KEY,
        format!("{:?}", info.storage_total_deposit),
        MAX_KEY_COL_WIDTH
    );
    name_value_println!(
        "Source Language",
        format!("{}", info.source_language),
        MAX_KEY_COL_WIDTH
    );
}

/// Display all contracts addresses in a formatted way
pub fn display_all_contracts(contracts: &[<DefaultConfig as Config>::AccountId]) {
    contracts
        .iter()
        .for_each(|e: &<DefaultConfig as Config>::AccountId| println!("{}", e))
}<|MERGE_RESOLUTION|>--- conflicted
+++ resolved
@@ -66,21 +66,13 @@
     VerbosityFlags,
     DEFAULT_KEY_COL_WIDTH,
 };
-use contract_extrinsics::BalanceVariant;
+use contract_extrinsics::{pallet_contracts_primitives::ContractResult, BalanceVariant};
 pub(crate) use contract_extrinsics::ErrorVariant;
-<<<<<<< HEAD
 use core::fmt;
 use ink_env::{
     DefaultEnvironment,
     Environment,
-=======
-use contract_extrinsics::{
-    pallet_contracts_primitives::ContractResult,
-    Balance,
-    BalanceVariant,
->>>>>>> 37f12c82
-};
-use core::fmt;
+};
 use std::io::{
     self,
     Write,
@@ -237,11 +229,7 @@
 
 /// Display contract information in a formatted way
 pub fn basic_display_format_extended_contract_info<Hash>(
-<<<<<<< HEAD
     info: &ExtendedContractInfo<Hash, <DefaultEnvironment as Environment>::Balance>,
-=======
-    info: &ExtendedContractInfo<Hash, Balance>,
->>>>>>> 37f12c82
 ) where
     Hash: fmt::Debug,
 {
