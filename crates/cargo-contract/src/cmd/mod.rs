--- conflicted
+++ resolved
@@ -72,11 +72,8 @@
 use contract_extrinsics::{
     pallet_contracts_primitives::ContractResult,
     BalanceVariant,
-<<<<<<< HEAD
     ProductionChain,
-=======
     TokenMetadata,
->>>>>>> 04e42b9d
 };
 
 use std::{
