// Copyright 2018-2022 Parity Technologies (UK) Ltd.
// This file is part of cargo-contract.
//
// cargo-contract is free software: you can redistribute it and/or modify
// it under the terms of the GNU General Public License as published by
// the Free Software Foundation, either version 3 of the License, or
// (at your option) any later version.
//
// cargo-contract is distributed in the hope that it will be useful,
// but WITHOUT ANY WARRANTY; without even the implied warranty of
// MERCHANTABILITY or FITNESS FOR A PARTICULAR PURPOSE.  See the
// GNU General Public License for more details.
//
// You should have received a copy of the GNU General Public License
// along with cargo-contract.  If not, see <http://www.gnu.org/licenses/>.

use anyhow::Result;
use contract_build::{
    BuildArtifacts,
    BuildMode,
    BuildResult,
    ExecuteArgs,
    Features,
    ImageVariant,
    ManifestPath,
    Network,
    OptimizationPasses,
    OutputType,
    Target,
    UnstableFlags,
    UnstableOptions,
    Verbosity,
    VerbosityFlags,
};
use std::{
    convert::TryFrom,
    path::PathBuf,
};

/// Executes build of the smart contract which produces a Wasm binary that is ready for
/// deploying.
///
/// It does so by invoking `cargo build` and then post processing the final binary.
#[derive(Debug, clap::Args)]
#[clap(name = "build")]
pub struct BuildCommand {
    /// Path to the `Cargo.toml` of the contract to build
    #[clap(long, value_parser)]
    manifest_path: Option<PathBuf>,
    /// By default the contract is compiled with debug functionality
    /// included. This enables the contract to output debug messages,
    /// but increases the contract size and the amount of gas used.
    ///
    /// A production contract should always be build in `release` mode!
    /// Then no debug functionality is compiled into the contract.
    #[clap(long = "release")]
    build_release: bool,
    /// Build offline
    #[clap(long = "offline")]
    build_offline: bool,
    /// Performs linting checks during the build process
    #[clap(long)]
    lint: bool,
    /// Which build artifacts to generate.
    ///
    /// - `all`: Generate the Wasm, the metadata and a bundled `<name>.contract` file.
    ///
    /// - `code-only`: Only the Wasm is created, generation of metadata and a bundled
    ///   `<name>.contract` file is skipped.
    ///
    /// - `check-only`: No artifacts produced: runs the `cargo check` command for the
    ///   Wasm target, only checks for compilation errors.
    #[clap(long = "generate", value_enum, default_value = "all")]
    build_artifact: BuildArtifacts,
    #[clap(flatten)]
    features: Features,
    #[clap(flatten)]
    verbosity: VerbosityFlags,
    #[clap(flatten)]
    unstable_options: UnstableOptions,
    /// Number of optimization passes, passed as an argument to `wasm-opt`.
    ///
    /// - `0`: execute no optimization passes
    ///
    /// - `1`: execute 1 optimization pass (quick & useful opts, useful for iteration
    ///   builds)
    ///
    /// - `2`, execute 2 optimization passes (most opts, generally gets most perf)
    ///
    /// - `3`, execute 3 optimization passes (spends potentially a lot of time
    ///   optimizing)
    ///
    /// - `4`, execute 4 optimization passes (also flatten the IR, which can take a lot
    ///   more time and memory but is useful on more nested / complex / less-optimized
    ///   input)
    ///
    /// - `s`, execute default optimization passes, focusing on code size
    ///
    /// - `z`, execute default optimization passes, super-focusing on code size
    ///
    /// - The default value is `z`
    ///
    /// - It is possible to define the number of optimization passes in the
    ///   `[package.metadata.contract]` of your `Cargo.toml` as e.g. `optimization-passes
    ///   = "3"`. The CLI argument always takes precedence over the profile value.
    #[clap(long)]
    optimization_passes: Option<OptimizationPasses>,
    /// Do not remove symbols (Wasm name section) when optimizing.
    ///
    /// This is useful if one wants to analyze or debug the optimized binary.
    #[clap(long)]
    keep_debug_symbols: bool,
    /// Export the build output in JSON format.
    #[clap(long, conflicts_with = "verbose")]
    output_json: bool,
    /// Don't perform wasm validation checks e.g. for permitted imports.
    #[clap(long)]
    skip_wasm_validation: bool,
    /// Which bytecode to build the contract into.
    #[clap(long, default_value = "wasm")]
    target: Target,
    /// The maximum number of pages available for a wasm contract to allocate.
    #[clap(long, default_value_t = contract_build::DEFAULT_MAX_MEMORY_PAGES)]
    max_memory_pages: u32,
    /// Executes the build inside a docker container to produce a verifiable bundle.
    /// Requires docker daemon running.
    #[clap(long, default_value_t = false)]
    verifiable: bool,
    /// Specify a custom image for the verifiable build
    #[clap(long, default_value = None)]
    image: Option<String>,
}

impl BuildCommand {
    pub fn exec(&self) -> Result<BuildResult> {
        let manifest_path = ManifestPath::try_from(self.manifest_path.as_ref())?;
        let unstable_flags: UnstableFlags =
            TryFrom::<&UnstableOptions>::try_from(&self.unstable_options)?;
        let verbosity = TryFrom::<&VerbosityFlags>::try_from(&self.verbosity)?;

        let build_mode = if self.verifiable {
            BuildMode::Verifiable
        } else {
            match self.build_release {
                true => BuildMode::Release,
                false => BuildMode::Debug,
            }
        };

        let network = match self.build_offline {
            true => Network::Offline,
            false => Network::Online,
        };

        let output_type = match self.output_json {
            true => OutputType::Json,
            false => OutputType::HumanReadable,
        };

<<<<<<< HEAD
        if self.image.is_some() && build_mode != BuildMode::Verifiable {
            anyhow::bail!("--image flag can only be used with verifiable builds!");
        }

        let image = match &self.image {
            Some(i) => ImageVariant::Custom(i.clone()),
            None => ImageVariant::Default,
        };

        // We want to ensure that the only thing in `STDOUT` is our JSON formatted string.
        if matches!(output_type, OutputType::Json) {
            verbosity = Verbosity::Quiet;
        }

=======
>>>>>>> dbfa390e
        let args = ExecuteArgs {
            manifest_path,
            verbosity,
            build_mode,
            features: self.features.clone(),
            network,
            build_artifact: self.build_artifact,
            unstable_flags,
            optimization_passes: self.optimization_passes,
            keep_debug_symbols: self.keep_debug_symbols,
            lint: self.lint,
            output_type,
            skip_wasm_validation: self.skip_wasm_validation,
            target: self.target,
            max_memory_pages: self.max_memory_pages,
            image,
        };
        contract_build::execute(args)
    }
}

#[derive(Debug, clap::Args)]
#[clap(name = "check")]
pub struct CheckCommand {
    /// Path to the `Cargo.toml` of the contract to build
    #[clap(long, value_parser)]
    manifest_path: Option<PathBuf>,
    #[clap(flatten)]
    verbosity: VerbosityFlags,
    #[clap(flatten)]
    features: Features,
    #[clap(flatten)]
    unstable_options: UnstableOptions,
    #[clap(long, default_value = "wasm")]
    target: Target,
}

impl CheckCommand {
    pub fn exec(&self) -> Result<BuildResult> {
        let manifest_path = ManifestPath::try_from(self.manifest_path.as_ref())?;
        let unstable_flags: UnstableFlags =
            TryFrom::<&UnstableOptions>::try_from(&self.unstable_options)?;
        let verbosity: Verbosity = TryFrom::<&VerbosityFlags>::try_from(&self.verbosity)?;

        let args = ExecuteArgs {
            manifest_path,
            verbosity,
            build_mode: BuildMode::Debug,
            features: self.features.clone(),
            network: Network::default(),
            build_artifact: BuildArtifacts::CheckOnly,
            unstable_flags,
            optimization_passes: Some(OptimizationPasses::Zero),
            keep_debug_symbols: false,
            lint: false,
            output_type: OutputType::default(),
            skip_wasm_validation: false,
            target: self.target,
            max_memory_pages: 0,
            image: ImageVariant::Default,
        };

        contract_build::execute(args)
    }
}<|MERGE_RESOLUTION|>--- conflicted
+++ resolved
@@ -157,7 +157,6 @@
             false => OutputType::HumanReadable,
         };
 
-<<<<<<< HEAD
         if self.image.is_some() && build_mode != BuildMode::Verifiable {
             anyhow::bail!("--image flag can only be used with verifiable builds!");
         }
@@ -167,13 +166,6 @@
             None => ImageVariant::Default,
         };
 
-        // We want to ensure that the only thing in `STDOUT` is our JSON formatted string.
-        if matches!(output_type, OutputType::Json) {
-            verbosity = Verbosity::Quiet;
-        }
-
-=======
->>>>>>> dbfa390e
         let args = ExecuteArgs {
             manifest_path,
             verbosity,
