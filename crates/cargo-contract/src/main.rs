--- conflicted
+++ resolved
@@ -18,21 +18,6 @@
 
 mod cmd;
 
-<<<<<<< HEAD
-use self::{
-    cmd::{
-        metadata::MetadataResult,
-        BuildCommand,
-        CallCommand,
-        CheckCommand,
-        DecodeCommand,
-        ErrorVariant,
-        InstantiateCommand,
-        TestCommand,
-        UploadCommand,
-        RemoveCommand
-    },
-=======
 use self::cmd::{
     BuildCommand,
     CallCommand,
@@ -42,10 +27,10 @@
     InstantiateCommand,
     TestCommand,
     UploadCommand,
+    RemoveCommand
 };
 use contract_build::{
     name_value_println,
->>>>>>> 81dd26aa
     util::DEFAULT_KEY_COL_WIDTH,
     OutputType,
 };
