// Copyright 2018-2022 Parity Technologies (UK) Ltd.
// This file is part of cargo-contract.
//
// cargo-contract is free software: you can redistribute it and/or modify
// it under the terms of the GNU General Public License as published by
// the Free Software Foundation, either version 3 of the License, or
// (at your option) any later version.
//
// cargo-contract is distributed in the hope that it will be useful,
// but WITHOUT ANY WARRANTY; without even the implied warranty of
// MERCHANTABILITY or FITNESS FOR A PARTICULAR PURPOSE.  See the
// GNU General Public License for more details.
//
// You should have received a copy of the GNU General Public License
// along with cargo-contract.  If not, see <http://www.gnu.org/licenses/>.

#![deny(unused_crate_dependencies)]

mod cmd;

use self::cmd::{
    BuildCommand,
    CallCommand,
    CheckCommand,
    DecodeCommand,
    ErrorVariant,
    InstantiateCommand,
    RemoveCommand,
    UploadCommand,
};
use cmd::encode::EncodeCommand;
use contract_build::{
    name_value_println,
    util::DEFAULT_KEY_COL_WIDTH,
    OutputType,
};
use std::{
    fmt::Debug,
    path::PathBuf,
    str::FromStr,
};

use anyhow::{
    anyhow,
    Error,
    Result,
};
use clap::{
    Args,
    Parser,
    Subcommand,
};
use colored::Colorize;

// These crates are only used when we run integration tests `--features integration-tests`. However
// since we can't have optional `dev-dependencies` we pretend to use them during normal test runs
// in order to satisfy the `unused_crate_dependencies` lint.
#[cfg(test)]
use assert_cmd as _;
#[cfg(test)]
use predicates as _;
#[cfg(test)]
use regex as _;
#[cfg(test)]
use tempfile as _;

// Only used on windows.
use which as _;

#[derive(Debug, Parser)]
#[clap(bin_name = "cargo")]
#[clap(version = env!("CARGO_CONTRACT_CLI_IMPL_VERSION"))]
pub(crate) enum Opts {
    /// Utilities to develop Wasm smart contracts.
    #[clap(name = "contract")]
    #[clap(version = env!("CARGO_CONTRACT_CLI_IMPL_VERSION"))]
    #[clap(action = ArgAction::DeriveDisplayOrder)]
    Contract(ContractArgs),
}

#[derive(Debug, Args)]
pub(crate) struct ContractArgs {
    #[clap(subcommand)]
    cmd: Command,
}

#[derive(Debug, Default, Clone, PartialEq, Eq)]
pub(crate) struct HexData(pub Vec<u8>);

impl FromStr for HexData {
    type Err = hex::FromHexError;

    fn from_str(input: &str) -> std::result::Result<Self, Self::Err> {
        hex::decode(input).map(HexData)
    }
}

#[derive(Debug, Subcommand)]
enum Command {
    /// Setup and create a new smart contract project
    #[clap(name = "new")]
    New {
        /// The name of the newly created smart contract
        name: String,
        /// The optional target directory for the contract project
        #[clap(short, long, value_parser)]
        target_dir: Option<PathBuf>,
    },
    /// Compiles the contract, generates metadata, bundles both together in a `<name>.contract` file
    #[clap(name = "build")]
    Build(BuildCommand),
    /// Check that the code builds as Wasm; does not output any `<name>.contract` artifact to the `target/` directory
    #[clap(name = "check")]
    Check(CheckCommand),
    /// Upload contract code
    #[clap(name = "upload")]
    Upload(UploadCommand),
    /// Instantiate a contract
    #[clap(name = "instantiate")]
    Instantiate(InstantiateCommand),
    /// Call a contract
    #[clap(name = "call")]
    Call(CallCommand),
<<<<<<< HEAD
    /// Executes a call
    #[clap(name = "exec")]
    Exec(CallCommand),
=======
    /// Encodes a contracts input calls and their arguments
    #[clap(name = "encode")]
    Encode(EncodeCommand),
>>>>>>> 1212634f
    /// Decodes a contracts input or output data (supplied in hex-encoding)
    #[clap(name = "decode")]
    Decode(DecodeCommand),
    /// Remove contract code
    #[clap(name = "remove")]
    Remove(RemoveCommand),
}

fn main() {
    tracing_subscriber::fmt::init();

    let Opts::Contract(args) = Opts::parse();

    match exec(args.cmd) {
        Ok(()) => {}
        Err(err) => {
            eprintln!("{err:?}");
            std::process::exit(1);
        }
    }
}

fn exec(cmd: Command) -> Result<()> {
    match &cmd {
        Command::New { name, target_dir } => {
            contract_build::new_contract_project(name, target_dir.as_ref())?;
            println!("Created contract {name}");
            Ok(())
        }
        Command::Build(build) => {
            let result = build.exec().map_err(format_err)?;

            if matches!(result.output_type, OutputType::Json) {
                println!("{}", result.serialize_json()?)
            } else if result.verbosity.is_verbose() {
                println!("{}", result.display())
            }
            Ok(())
        }
        Command::Check(check) => {
            let res = check.exec().map_err(format_err)?;
            assert!(
                res.dest_wasm.is_none(),
                "no dest_wasm must be on the generation result"
            );
            if res.verbosity.is_verbose() {
                println!("\nYour contract's code was built successfully.")
            }
            Ok(())
        }
        Command::Upload(upload) => {
            upload
                .run()
                .map_err(|err| map_extrinsic_err(err, upload.is_json()))
        }
        Command::Instantiate(instantiate) => {
            instantiate
                .run()
                .map_err(|err| map_extrinsic_err(err, instantiate.is_json()))
        }
        Command::Call(call) => {
            call.run(false)
                .map_err(|err| map_extrinsic_err(err, call.is_json()))
        }
        Command::Exec(call) => {
            call.run(true)
                .map_err(|err| map_extrinsic_err(err, call.is_json()))
        }
        Command::Encode(encode) => encode.run().map_err(format_err),
        Command::Decode(decode) => decode.run().map_err(format_err),
        Command::Remove(remove) => {
            remove
                .run()
                .map_err(|err| map_extrinsic_err(err, remove.is_json()))
        }
    }
}

fn map_extrinsic_err(err: ErrorVariant, is_json: bool) -> Error {
    if is_json {
        anyhow!(
            "{}",
            serde_json::to_string_pretty(&err)
                .expect("error serialization is infallible; qed")
        )
    } else {
        format_err(err)
    }
}

fn format_err<E: Debug>(err: E) -> Error {
    anyhow!(
        "{} {}",
        "ERROR:".bright_red().bold(),
        format!("{err:?}").bright_red()
    )
}<|MERGE_RESOLUTION|>--- conflicted
+++ resolved
@@ -121,15 +121,12 @@
     /// Call a contract
     #[clap(name = "call")]
     Call(CallCommand),
-<<<<<<< HEAD
     /// Executes a call
     #[clap(name = "exec")]
     Exec(CallCommand),
-=======
     /// Encodes a contracts input calls and their arguments
     #[clap(name = "encode")]
     Encode(EncodeCommand),
->>>>>>> 1212634f
     /// Decodes a contracts input or output data (supplied in hex-encoding)
     #[clap(name = "decode")]
     Decode(DecodeCommand),
