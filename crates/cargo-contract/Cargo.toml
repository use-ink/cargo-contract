[package]
name = "cargo-contract"
version = "2.0.0-alpha.4"
authors = ["Parity Technologies <admin@parity.io>"]
build = "build.rs"
edition = "2021"

license = "GPL-3.0"
readme = "README.md"
repository = "https://github.com/paritytech/cargo-contract"
documentation = "https://docs.substrate.io/tutorials/v3/ink-workshop/pt1/"
homepage = "https://www.parity.io/"
description = "Setup and deployment tool for developing Wasm based smart contracts via ink!"
keywords = ["wasm", "parity", "webassembly", "blockchain", "edsl"]
categories = ["command-line-utilities", "development-tools::build-utils", "development-tools::cargo-plugins"]
include = [
    "Cargo.toml", "src/**/*.rs", "README.md", "LICENSE", "build.rs", "templates", "src/**/*.scale",
]

[dependencies]
anyhow = "1.0.65"
clap = { version = "4.0.10", features = ["derive", "env"] }
tracing = "0.1.37"
tracing-subscriber = { version = "0.3.16", features = ["env-filter"] }
heck = "0.4.0"
zip = { version = "0.6.2", default-features = false }
parity-wasm = "0.45.0"
cargo_metadata = "0.15.0"
scale = { package = "parity-scale-codec", version = "3.0.0", features = ["derive"] }
which = "4.3.0"
colored = "2.0.0"
toml = "0.5.9"
rustc_version = "0.4.0"
blake2 = "0.10.4"
contract-metadata = { version = "2.0.0-alpha.4", path = "../metadata" }
transcode = { package = "contract-transcode", version = "2.0.0-alpha.4", path = "../transcode" }
semver = { version = "1.0.14", features = ["serde"] }
serde = { version = "1.0.145", default-features = false, features = ["derive"] }
serde_json = "1.0.85"
tempfile = "3.3.0"
url = { version = "2.3.1", features = ["serde"] }
impl-serde = "0.4.0"
<<<<<<< HEAD
regex = "1.6.0"
rust_decimal = "1.26"
=======
wasm-opt = "0.110.0"
>>>>>>> 6b6b9645

# dependencies for extrinsics (deploying and calling a contract)
async-std = { version = "1.12.0", features = ["attributes", "tokio1"] }
sp-core = "6.0.0"
pallet-contracts-primitives = "6.0.0"
subxt = "0.24.0"
hex = "0.4.3"
jsonrpsee = { version = "0.15.1", features = ["ws-client"] }

[build-dependencies]
anyhow = "1.0.65"
dirs = "4.0.0"
zip = { version = "0.6.2", default-features = false }
walkdir = "2.3.2"
substrate-build-script-utils = "3.0.0"
current_platform = "0.2.0"
which = "4.3.0"
regex = "1.6.0"

[dev-dependencies]
assert_cmd = "2.0.4"
pretty_assertions = "1.3.0"
wabt = "0.10.0"
regex = "1.6.0"
predicates = "2.1.1"

[features]
# This `std` feature is required for testing using an inline contract's metadata, because `ink!` annotates the metadata
# generation code with `#[cfg(feature = "std")]`.
default = ["std"]
std = []

# Enable this to execute long running tests, which usually are only run on the CI server
#
# Disabled by default
test-ci-only = []

# Enable this to execute tests which depend on a locally running contracts enabed chain
# e.g.https://github.com/paritytech/canvas-node
integration-tests = []<|MERGE_RESOLUTION|>--- conflicted
+++ resolved
@@ -40,12 +40,8 @@
 tempfile = "3.3.0"
 url = { version = "2.3.1", features = ["serde"] }
 impl-serde = "0.4.0"
-<<<<<<< HEAD
-regex = "1.6.0"
 rust_decimal = "1.26"
-=======
 wasm-opt = "0.110.0"
->>>>>>> 6b6b9645
 
 # dependencies for extrinsics (deploying and calling a contract)
 async-std = { version = "1.12.0", features = ["attributes", "tokio1"] }
