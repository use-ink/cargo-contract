--- conflicted
+++ resolved
@@ -1,10 +1,6 @@
 [package]
 name = "cargo-contract"
-<<<<<<< HEAD
 version = "4.0.0"
-=======
-version = "4.0.0-rc.4"
->>>>>>> 14e93e66
 authors = ["Parity Technologies <admin@parity.io>"]
 build = "build.rs"
 edition = "2021"
@@ -22,19 +18,11 @@
 ]
 
 [dependencies]
-<<<<<<< HEAD
 contract-build = { version = "4.0.0", path = "../build" }
 contract-extrinsics = { version = "4.0.0", path = "../extrinsics" }
 contract-transcode = { version = "4.0.0", path = "../transcode" }
 contract-metadata = { version = "4.0.0", path = "../metadata" }
 contract-analyze = { version = "4.0.0", path = "../analyze" }
-=======
-contract-build = { version = "4.0.0-rc.4", path = "../build" }
-contract-extrinsics = { version = "4.0.0-rc.4", path = "../extrinsics" }
-contract-transcode = { version = "4.0.0-rc.4", path = "../transcode" }
-contract-metadata = { version = "4.0.0-rc.4", path = "../metadata" }
-contract-analyze = { version = "4.0.0-rc.4", path = "../analyze" }
->>>>>>> 14e93e66
 
 anyhow = "1.0.80"
 clap = { version = "4.5.2", features = ["derive", "env"] }
@@ -49,13 +37,8 @@
 semver = "1.0"
 jsonschema = "0.17"
 schemars = "0.8"
-<<<<<<< HEAD
 ink_metadata = "5.0.0"
 ink_env = "5.0.0"
-=======
-ink_metadata = "5.0.0-rc.3"
-ink_env = "5.0.0-rc.3"
->>>>>>> 14e93e66
 comfy-table = "7.1.0"
 
 # dependencies for extrinsics (deploying and calling a contract)
