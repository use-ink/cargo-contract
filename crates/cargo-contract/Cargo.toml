--- conflicted
+++ resolved
@@ -29,15 +29,11 @@
 tracing-subscriber = { version = "0.3.17", features = ["env-filter"] }
 which = "4.4.0"
 colored = "2.0.4"
-serde = { version = "1", default-features = false, features = ["derive"] }
 serde_json = "1.0.105"
+serde = { version = "1.0.183", default-features = false, features = ["derive"] }
 url = { version = "2.4.1", features = ["serde"] }
-<<<<<<< HEAD
 semver = "1.0"
 
-=======
-serde = { version = "1.0.183", default-features = false, features = ["derive"] }
->>>>>>> 0f94c7e8
 
 
 # dependencies for extrinsics (deploying and calling a contract)
