[package]
name = "cargo-contract"
<<<<<<< HEAD
version = "2.0.0-beta.2"
=======
version = "2.0.0-rc"
>>>>>>> 88aea362
authors = ["Parity Technologies <admin@parity.io>"]
build = "build.rs"
edition = "2021"

license = "GPL-3.0"
readme = "README.md"
repository = "https://github.com/paritytech/cargo-contract"
documentation = "https://docs.substrate.io/tutorials/v3/ink-workshop/pt1/"
homepage = "https://www.parity.io/"
description = "Setup and deployment tool for developing Wasm based smart contracts via ink!"
keywords = ["wasm", "parity", "webassembly", "blockchain", "edsl"]
categories = ["command-line-utilities", "development-tools::build-utils", "development-tools::cargo-plugins"]
include = [
    "Cargo.toml", "src/**/*.rs", "README.md", "LICENSE", "build.rs", "src/**/*.scale",
]

[dependencies]
<<<<<<< HEAD
contract-build = { version = "2.0.0-beta.2", path = "../build" }
contract-metadata = { version = "2.0.0-beta.2", path = "../metadata" }
contract-transcode = { version = "2.0.0-beta.2", path = "../transcode" }
=======
contract-build = { version = "2.0.0-rc", path = "../build" }
contract-metadata = { version = "2.0.0-rc", path = "../metadata" }
contract-transcode = { version = "2.0.0-rc", path = "../transcode" }
>>>>>>> 88aea362

anyhow = "1.0.68"
clap = { version = "4.1.1", features = ["derive", "env"] }
tracing = "0.1.37"
tracing-subscriber = { version = "0.3.16", features = ["env-filter"] }
scale = { package = "parity-scale-codec", version = "3.0.0", features = ["derive"] }
which = "4.3.0"
colored = "2.0.0"
serde = { version = "1.0.152", default-features = false, features = ["derive"] }
serde_json = "1.0.91"
url = { version = "2.3.1", features = ["serde"] }
rust_decimal = "1.27"

# dependencies for extrinsics (deploying and calling a contract)
async-std = { version = "1.12.0", features = ["attributes", "tokio1"] }
sp-core = "7.0.0"
sp-weights = "4.0.0"
pallet-contracts-primitives = "7.0.0"
subxt = "0.25.0"
hex = "0.4.3"
jsonrpsee = { version = "0.16.2", features = ["ws-client"] }

[build-dependencies]
anyhow = "1.0.68"
substrate-build-script-utils = "3.0.0"
current_platform = "0.2.0"
which = "4.3.0"

[dev-dependencies]
assert_cmd = "2.0.8"
regex = "1.7.1"
predicates = "2.1.5"
tempfile = "3.3.0"

[features]
# This `std` feature is required for testing using an inline contract's metadata, because `ink!` annotates the metadata
# generation code with `#[cfg(feature = "std")]`.
default = ["std"]
std = []

# Enable this to execute long running tests, which usually are only run on the CI server
#
# Disabled by default
test-ci-only = []

# Enable this to execute tests which depend on a locally running contracts enabed chain
# e.g.https://github.com/paritytech/canvas-node
integration-tests = []<|MERGE_RESOLUTION|>--- conflicted
+++ resolved
@@ -1,10 +1,6 @@
 [package]
 name = "cargo-contract"
-<<<<<<< HEAD
-version = "2.0.0-beta.2"
-=======
 version = "2.0.0-rc"
->>>>>>> 88aea362
 authors = ["Parity Technologies <admin@parity.io>"]
 build = "build.rs"
 edition = "2021"
@@ -22,15 +18,9 @@
 ]
 
 [dependencies]
-<<<<<<< HEAD
-contract-build = { version = "2.0.0-beta.2", path = "../build" }
-contract-metadata = { version = "2.0.0-beta.2", path = "../metadata" }
-contract-transcode = { version = "2.0.0-beta.2", path = "../transcode" }
-=======
 contract-build = { version = "2.0.0-rc", path = "../build" }
 contract-metadata = { version = "2.0.0-rc", path = "../metadata" }
 contract-transcode = { version = "2.0.0-rc", path = "../transcode" }
->>>>>>> 88aea362
 
 anyhow = "1.0.68"
 clap = { version = "4.1.1", features = ["derive", "env"] }
