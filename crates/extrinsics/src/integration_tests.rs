// Copyright 2018-2023 Parity Technologies (UK) Ltd.
// This file is part of cargo-contract.
//
// cargo-contract is free software: you can redistribute it and/or modify
// it under the terms of the GNU General Public License as published by
// the Free Software Foundation, either version 3 of the License, or
// (at your option) any later version.
//
// cargo-contract is distributed in the hope that it will be useful,
// but WITHOUT ANY WARRANTY; without even the implied warranty of
// MERCHANTABILITY or FITNESS FOR A PARTICULAR PURPOSE.  See the
// GNU General Public License for more details.
//
// You should have received a copy of the GNU General Public License
// along with cargo-contract.  If not, see <http://www.gnu.org/licenses/>.

use crate::{
    CallCommandBuilder,
<<<<<<< HEAD
    DisplayEvents,
=======
    CallExec,
>>>>>>> fc0f059d
    ExtrinsicOptsBuilder,
    InstantiateCommandBuilder,
    InstantiateExecResult,
    RemoveCommandBuilder,
    RemoveExec,
    UploadCommandBuilder,
    UploadExec,
};
use anyhow::Result;
use contract_build::code_hash;
use ink_env::DefaultEnvironment;
use predicates::prelude::*;
use std::{
    ffi::OsStr,
    path::Path,
    process,
    str,
    thread,
    time,
};
use subxt::{
    OnlineClient,
    PolkadotConfig as DefaultConfig,
};

const CONTRACTS_NODE: &str = "substrate-contracts-node";

/// Create a `cargo contract` command
fn cargo_contract(path: &Path) -> assert_cmd::Command {
    let mut cmd = assert_cmd::Command::cargo_bin("cargo-contract").unwrap();
    cmd.current_dir(path).arg("contract");
    cmd
}

// Find the contract address in the output
fn extract_contract_address(stdout: &str) -> &str {
    let regex = regex::Regex::new("Contract ([0-9A-Za-z]+)").unwrap();
    let caps = regex
        .captures(stdout)
        .expect("contract account regex capture");
    let contract_account = caps.get(1).unwrap().as_str();
    contract_account
}

/// Spawn and manage an instance of a compatible contracts enabled chain node.
#[allow(dead_code)]
struct ContractsNodeProcess {
    proc: process::Child,
    tmp_dir: tempfile::TempDir,
    client: OnlineClient<DefaultConfig>,
}

impl Drop for ContractsNodeProcess {
    fn drop(&mut self) {
        self.kill()
    }
}

impl ContractsNodeProcess {
    async fn spawn<S>(program: S) -> Result<Self>
    where
        S: AsRef<OsStr>,
    {
        let tmp_dir = tempfile::Builder::new()
            .prefix("cargo-contract.cli.test.node")
            .tempdir()?;

        let mut proc = process::Command::new(program)
            .env("RUST_LOG", "error")
            .arg("--dev")
            .arg(format!("--base-path={}", tmp_dir.path().to_string_lossy()))
            .spawn()?;
        // wait for rpc to be initialized
        const MAX_ATTEMPTS: u32 = 10;
        let mut attempts = 1;
        let client = loop {
            thread::sleep(time::Duration::from_secs(1));
            tracing::debug!(
                "Connecting to contracts enabled node, attempt {}/{}",
                attempts,
                MAX_ATTEMPTS
            );
            let result = OnlineClient::new().await;
            if let Ok(client) = result {
                break Ok(client)
            }
            if attempts < MAX_ATTEMPTS {
                attempts += 1;
                continue
            }
            if let Err(err) = result {
                break Err(err)
            }
        };
        match client {
            Ok(client) => {
                Ok(Self {
                    proc,
                    client,
                    tmp_dir,
                })
            }
            Err(err) => {
                let err = anyhow::anyhow!(
                    "Failed to connect to node rpc after {} attempts: {}",
                    attempts,
                    err
                );
                tracing::error!("{}", err);
                proc.kill()?;
                Err(err)
            }
        }
    }

    fn kill(&mut self) {
        tracing::debug!("Killing contracts node process {}", self.proc.id());
        if let Err(err) = self.proc.kill() {
            tracing::error!(
                "Error killing contracts node process {}: {}",
                self.proc.id(),
                err
            )
        }
    }
}

/// Init a tracing subscriber for logging in tests.
///
/// Be aware that this enables `TRACE` by default. It also ignores any error
/// while setting up the logger.
///
/// The logs are not shown by default, logs are only shown when the test fails
/// or if [`nocapture`](https://doc.rust-lang.org/cargo/commands/cargo-test.html#display-options)
/// is being used.
#[cfg(any(feature = "integration-tests", feature = "test-ci-only"))]
pub fn init_tracing_subscriber() {
    let _ = tracing_subscriber::fmt()
        .with_max_level(tracing::Level::TRACE)
        .with_test_writer()
        .try_init();
}

/// Sanity test the whole lifecycle of:
///   new -> build -> upload -> instantiate -> call
///
/// # Note
///
/// Requires [`substrate-contracts-node`](https://github.com/paritytech/substrate-contracts-node/) to
/// be installed and available on the `PATH`, and the no other process running using the
/// default port `9944`.
#[tokio::test]
async fn build_upload_instantiate_call() {
    init_tracing_subscriber();

    let tmp_dir = tempfile::Builder::new()
        .prefix("cargo-contract.cli.test.")
        .tempdir()
        .expect("temporary directory creation failed");

    let node_process = ContractsNodeProcess::spawn(CONTRACTS_NODE)
        .await
        .expect("Error spawning contracts node");

    cargo_contract(tmp_dir.path())
        .arg("new")
        .arg("flipper")
        .assert()
        .success();

    let mut project_path = tmp_dir.path().to_path_buf();
    project_path.push("flipper");

    cargo_contract(project_path.as_path())
        .arg("build")
        .assert()
        .success();

    let output = cargo_contract(project_path.as_path())
        .arg("upload")
        .args(["--suri", "//Alice"])
        .arg("-x")
        .output()
        .expect("failed to execute process");
    let stderr = str::from_utf8(&output.stderr).unwrap();
    assert!(output.status.success(), "upload code failed: {stderr}");

    let output = cargo_contract(project_path.as_path())
        .arg("instantiate")
        .args(["--constructor", "new"])
        .args(["--args", "true"])
        .args(["--suri", "//Alice"])
        .arg("-x")
        .output()
        .expect("failed to execute process");
    let stdout = str::from_utf8(&output.stdout).unwrap();
    let stderr = str::from_utf8(&output.stderr).unwrap();
    assert!(output.status.success(), "instantiate failed: {stderr}");

    let contract_account = extract_contract_address(stdout);
    assert_eq!(48, contract_account.len(), "{stdout:?}");

    let call_get_rpc = |expected: bool| {
        cargo_contract(project_path.as_path())
            .arg("call")
            .args(["--message", "get"])
            .args(["--contract", contract_account])
            .args(["--suri", "//Alice"])
            .assert()
            .stdout(predicate::str::contains(expected.to_string()));
    };

    call_get_rpc(true);

    cargo_contract(project_path.as_path())
        .arg("call")
        .args(["--message", "flip"])
        .args(["--contract", contract_account])
        .args(["--suri", "//Alice"])
        .arg("-x")
        .assert()
        .stdout(predicate::str::contains("ExtrinsicSuccess"));

    call_get_rpc(false);

    // prevent the node_process from being dropped and killed
    let _ = node_process;
}

/// Sanity test the whole lifecycle of:
/// build -> upload -> remove
#[tokio::test]
async fn build_upload_remove() {
    init_tracing_subscriber();

    let tmp_dir = tempfile::Builder::new()
        .prefix("cargo-contract.cli.test.")
        .tempdir()
        .expect("temporary directory creation failed");

    let node_process = ContractsNodeProcess::spawn(CONTRACTS_NODE)
        .await
        .expect("Error spawning contracts node");

    cargo_contract(tmp_dir.path())
        .arg("new")
        .arg("incrementer")
        .assert()
        .success();

    let mut project_path = tmp_dir.path().to_path_buf();
    project_path.push("incrementer");

    cargo_contract(project_path.as_path())
        .arg("build")
        .assert()
        .success();

    let output = cargo_contract(project_path.as_path())
        .arg("upload")
        .args(["--suri", "//Alice"])
        .arg("-x")
        .output()
        .expect("failed to execute process");
    let stderr = str::from_utf8(&output.stderr).unwrap();
    assert!(output.status.success(), "upload code failed: {stderr}");

    let stdout = str::from_utf8(&output.stdout).unwrap();

    // find the code hash in the output
    let regex = regex::Regex::new("0x([0-9A-Fa-f]+)").unwrap();
    let caps = regex.captures(stdout).expect("Failed to find codehash");
    let code_hash = caps.get(1).unwrap().as_str();
    assert_eq!(64, code_hash.len());

    let output = cargo_contract(project_path.as_path())
        .arg("remove")
        .args(["--suri", "//Alice"])
        .args(["--code-hash", code_hash])
        .output()
        .expect("failed to execute process");
    let stderr = str::from_utf8(&output.stderr).unwrap();
    assert!(output.status.success(), "remove failed: {stderr}");

    // prevent the node_process from being dropped and killed
    let _ = node_process;
}

/// Sanity test the whole lifecycle of:
///   new -> build -> upload -> instantiate -> info
///
/// # Note
///
/// Requires [`substrate-contracts-node`](https://github.com/paritytech/substrate-contracts-node/) to
/// be installed and available on the `PATH`, and the no other process running using the
/// default port `9944`.
#[tokio::test]
async fn build_upload_instantiate_info() {
    init_tracing_subscriber();

    let tmp_dir = tempfile::Builder::new()
        .prefix("cargo-contract.cli.test.")
        .tempdir()
        .expect("temporary directory creation failed");

    let node_process = ContractsNodeProcess::spawn(CONTRACTS_NODE)
        .await
        .expect("Error spawning contracts node");

    cargo_contract(tmp_dir.path())
        .arg("new")
        .arg("flipper")
        .assert()
        .success();

    let mut project_path = tmp_dir.path().to_path_buf();
    project_path.push("flipper");

    cargo_contract(project_path.as_path())
        .arg("build")
        .assert()
        .success();

    let output = cargo_contract(project_path.as_path())
        .arg("upload")
        .args(["--suri", "//Alice"])
        .arg("-x")
        .output()
        .expect("failed to execute process");
    let stderr = str::from_utf8(&output.stderr).unwrap();
    assert!(output.status.success(), "upload code failed: {stderr}");

    let output = cargo_contract(project_path.as_path())
        .arg("instantiate")
        .args(["--constructor", "new"])
        .args(["--args", "true"])
        .args(["--suri", "//Alice"])
        .arg("-x")
        .output()
        .expect("failed to execute process");
    let stdout = str::from_utf8(&output.stdout).unwrap();
    let stderr = str::from_utf8(&output.stderr).unwrap();
    assert!(output.status.success(), "instantiate failed: {stderr}");

    let contract_account = extract_contract_address(stdout);
    assert_eq!(48, contract_account.len(), "{stdout:?}");

    let output = cargo_contract(project_path.as_path())
        .arg("info")
        .args(["--contract", contract_account])
        .output()
        .expect("failed to execute process");
    let stderr = str::from_utf8(&output.stderr).unwrap();
    assert!(output.status.success(), "getting info failed: {stderr}");

    let output = cargo_contract(project_path.as_path())
        .arg("info")
        .args(["--contract", contract_account])
        .arg("--output-json")
        .output()
        .expect("failed to execute process");
    let stderr = str::from_utf8(&output.stderr).unwrap();
    assert!(
        output.status.success(),
        "getting info as JSON format failed: {stderr}"
    );

    let output = cargo_contract(project_path.as_path())
        .arg("info")
        .args(["--contract", contract_account])
        .arg("--binary")
        .output()
        .expect("failed to execute process");
    let stderr = str::from_utf8(&output.stderr).unwrap();
    assert!(
        output.status.success(),
        "getting Wasm code failed: {stderr}"
    );

    // construct the contract file path
    let contract_wasm = project_path.join("target/ink/flipper.wasm");

    let code = std::fs::read(contract_wasm).expect("contract Wasm file not found");
    assert_eq!(code_hash(&code), code_hash(&output.stdout));

    cargo_contract(project_path.as_path())
        .arg("info")
        .args(["--contract", contract_account])
        .arg("--output-json")
        .arg("--binary")
        .assert()
        .stdout(predicate::str::contains(r#""wasm": "0x"#));

    let output = cargo_contract(project_path.as_path())
        .arg("info")
        .arg("--all")
        .output()
        .expect("failed to execute process");
    let stdout = str::from_utf8(&output.stdout).unwrap();
    let stderr = str::from_utf8(&output.stderr).unwrap();
    assert!(
        output.status.success(),
        "getting all contracts failed: {stderr}"
    );

    assert_eq!(stdout.trim_end(), contract_account, "{stdout:?}");

    // prevent the node_process from being dropped and killed
    let _ = node_process;
}

/// This test uses contract extrinsics API to test the whole lifecycle of:
///   new -> build -> upload -> instantiate -> call
///
/// # Note
///
/// Requires [`substrate-contracts-node`](https://github.com/paritytech/substrate-contracts-node/) to
/// be installed and available on the `PATH`, and the no other process running using the
/// default port `9944`.
#[tokio::test]
async fn api_build_upload_instantiate_call() {
    init_tracing_subscriber();

    let tmp_dir = tempfile::Builder::new()
        .prefix("cargo-contract.cli.test.")
        .tempdir()
        .expect("temporary directory creation failed");

    let node_process = ContractsNodeProcess::spawn(CONTRACTS_NODE)
        .await
        .expect("Error spawning contracts node");

    cargo_contract(tmp_dir.path())
        .arg("new")
        .arg("flipper")
        .assert()
        .success();

    let mut project_path = tmp_dir.path().to_path_buf();
    project_path.push("flipper");

    cargo_contract(project_path.as_path())
        .arg("build")
        .assert()
        .success();

    // construct the contract file path
    let contract_file = project_path.join("target/ink/flipper.contract");

    // upload the contract
    let opts = ExtrinsicOptsBuilder::default()
        .file(Some(contract_file))
        .suri("//Alice")
        .done();
    let upload: UploadExec<DefaultConfig, DefaultEnvironment> =
        UploadCommandBuilder::default()
            .extrinsic_opts(opts.clone())
            .done()
            .await
            .unwrap();
    let upload_result = upload.upload_code().await;
    assert!(upload_result.is_ok(), "upload code failed");
    upload_result.unwrap();

    // instantiate the contract
    let instantiate = InstantiateCommandBuilder::default()
        .extrinsic_opts(opts.clone())
        .constructor("new")
        .args(["true"].to_vec())
        .done()
        .await
        .unwrap();
    let instantiate_result = instantiate.instantiate(None).await;
    assert!(instantiate_result.is_ok(), "instantiate code failed");
    let instantiate_result: InstantiateExecResult<DefaultConfig> =
        instantiate_result.unwrap();
    let contract_account = instantiate_result.contract_address.to_string();
    assert_eq!(48, contract_account.len(), "{contract_account:?}");

    // call the contract
    // the value should be true
<<<<<<< HEAD
    let call = CallCommandBuilder::<DefaultConfig, DefaultEnvironment, _, _>::default()
=======
    let call: CallExec<DefaultConfig, DefaultEnvironment> = CallCommandBuilder::default()
>>>>>>> fc0f059d
        .extrinsic_opts(opts.clone())
        .message("get")
        .contract(instantiate_result.contract_address.clone())
        .done()
        .await
        .unwrap();
    let result = call.call_dry_run().await;
    assert!(result.is_ok(), "call failed");
    let result = result.unwrap();
    let ret_val = result.result.unwrap();
    let value = call
        .transcoder()
        .decode_message_return(call.message(), &mut &ret_val.data[..])
        .unwrap()
        .to_string();
    assert!(value.contains("true"), "{:#?}", value);

    // call the contract on the immutable "get" message trying to execute
    // this should fail because "get" is immutable
    match call.call(None).await {
        Err(crate::ErrorVariant::Generic(_)) => {}
        _ => panic!("immutable call was not prevented"),
    }

    // call the contract
    // flip the value
<<<<<<< HEAD
    let call = CallCommandBuilder::<DefaultConfig, DefaultEnvironment, _, _>::default()
=======
    let call: CallExec<DefaultConfig, DefaultEnvironment> = CallCommandBuilder::default()
>>>>>>> fc0f059d
        .extrinsic_opts(opts.clone())
        .message("flip")
        .contract(instantiate_result.contract_address.clone())
        .done()
        .await
        .unwrap();
    let call_result = call.call(None).await;
    assert!(call_result.is_ok(), "call failed");
    let call_result = call_result.unwrap();
    let output = DisplayEvents::from_events::<DefaultConfig, DefaultEnvironment>(
        &call_result,
        None,
        &call.client().metadata(),
    )
    .unwrap()
    .to_json()
    .unwrap();
    assert!(output.contains("ExtrinsicSuccess"), "{:#?}", output);

    // call the contract
    // make sure the value has been flipped
<<<<<<< HEAD
    let call = CallCommandBuilder::<DefaultConfig, DefaultEnvironment, _, _>::default()
=======
    let call: CallExec<DefaultConfig, DefaultEnvironment> = CallCommandBuilder::default()
>>>>>>> fc0f059d
        .extrinsic_opts(opts.clone())
        .message("get")
        .contract(instantiate_result.contract_address.clone())
        .done()
        .await
        .unwrap();
    let result = call.call_dry_run().await;
    assert!(result.is_ok(), "call failed");
    let result = result.unwrap();
    let ret_val = result.result.unwrap();
    let value = call
        .transcoder()
        .decode_message_return(call.message(), &mut &ret_val.data[..])
        .unwrap()
        .to_string();
    assert!(value.contains("false"), "{:#?}", value);

    // prevent the node_process from being dropped and killed
    let _ = node_process;
}

/// Sanity test the whole lifecycle of:
/// build -> upload -> remove
#[tokio::test]
async fn api_build_upload_remove() {
    init_tracing_subscriber();

    let tmp_dir = tempfile::Builder::new()
        .prefix("cargo-contract.cli.test.")
        .tempdir()
        .expect("temporary directory creation failed");

    let node_process = ContractsNodeProcess::spawn(CONTRACTS_NODE)
        .await
        .expect("Error spawning contracts node");

    cargo_contract(tmp_dir.path())
        .arg("new")
        .arg("incrementer")
        .assert()
        .success();

    let mut project_path = tmp_dir.path().to_path_buf();
    project_path.push("incrementer");

    cargo_contract(project_path.as_path())
        .arg("build")
        .assert()
        .success();

    // construct the contract file path
    let contract_file = project_path.join("target/ink/incrementer.contract");

    // upload the contract
    let opts = ExtrinsicOptsBuilder::default()
        .file(Some(contract_file))
        .suri("//Alice")
        .done();
    let upload: UploadExec<DefaultConfig, DefaultEnvironment> =
        UploadCommandBuilder::default()
            .extrinsic_opts(opts.clone())
            .done()
            .await
            .unwrap();
    let upload_result = upload.upload_code().await;
    assert!(upload_result.is_ok(), "upload code failed");
    let upload_result = upload_result.unwrap();
    let code_hash_h256 = upload_result.code_stored.unwrap().code_hash;
    let code_hash = hex::encode(code_hash_h256);
    assert_eq!(64, code_hash.len(), "{code_hash:?}");

    // remove the contract
    let remove: RemoveExec<DefaultConfig, DefaultEnvironment> =
        RemoveCommandBuilder::default()
            .extrinsic_opts(opts.clone())
            .code_hash(Some(code_hash_h256))
            .done()
            .await
            .unwrap();
    let remove_result = remove.remove_code().await;
    assert!(remove_result.is_ok(), "remove code failed");
    remove_result.unwrap();

    // prevent the node_process from being dropped and killed
    let _ = node_process;
}

/// Sanity test the RPC API
#[tokio::test]
async fn api_rpc_call() {
    init_tracing_subscriber();

    let tmp_dir = tempfile::Builder::new()
        .prefix("cargo-contract.cli.test.")
        .tempdir()
        .expect("temporary directory creation failed");

    let node_process = ContractsNodeProcess::spawn(CONTRACTS_NODE)
        .await
        .expect("Error spawning contracts node");

    cargo_contract(tmp_dir.path())
        .arg("rpc")
        .arg("author_insertKey")
        .arg("\"sr25\"")
        .arg("\"//ALICE\"")
        .arg("5GrwvaEF5zXb26Fz9rcQpDWS57CtERHpNehXCPcNoHGKutQY")
        .assert()
        .success();

    let output = cargo_contract(tmp_dir.path())
        .arg("rpc")
        .arg("author_hasKey")
        .arg("5GrwvaEF5zXb26Fz9rcQpDWS57CtERHpNehXCPcNoHGKutQY")
        .arg("\"sr25\"")
        .arg("--output-json")
        .output()
        .expect("failed to execute process");

    let stdout = str::from_utf8(&output.stdout).unwrap();
    let stderr = str::from_utf8(&output.stderr).unwrap();
    assert!(
        output.status.success(),
        "rpc method execution failed: {stderr}"
    );

    assert_eq!(stdout.trim_end(), "true", "{stdout:?}");

    // prevent the node_process from being dropped and killed
    let _ = node_process;
}

/// Sanity test the whole lifecycle of:
///   new -> build -> upload -> instantiate -> storage
///
/// # Note
///
/// Requires [`substrate-contracts-node`](https://github.com/paritytech/substrate-contracts-node/) to
/// be installed and available on the `PATH`, and the no other process running using the
/// default port `9944`.
#[tokio::test]
async fn build_upload_instantiate_storage() {
    init_tracing_subscriber();

    let tmp_dir = tempfile::Builder::new()
        .prefix("cargo-contract.cli.test.")
        .tempdir()
        .expect("temporary directory creation failed");

    let node_process = ContractsNodeProcess::spawn(CONTRACTS_NODE)
        .await
        .expect("Error spawning contracts node");

    cargo_contract(tmp_dir.path())
        .arg("new")
        .arg("flipper")
        .assert()
        .success();

    let mut project_path = tmp_dir.path().to_path_buf();
    project_path.push("flipper");

    cargo_contract(project_path.as_path())
        .arg("build")
        .assert()
        .success();

    let output = cargo_contract(project_path.as_path())
        .arg("upload")
        .args(["--suri", "//Alice"])
        .arg("-x")
        .output()
        .expect("failed to execute process");
    let stderr = str::from_utf8(&output.stderr).unwrap();
    assert!(output.status.success(), "upload code failed: {stderr}");

    let output = cargo_contract(project_path.as_path())
        .arg("instantiate")
        .args(["--constructor", "new"])
        .args(["--args", "true"])
        .args(["--suri", "//Alice"])
        .arg("-x")
        .output()
        .expect("failed to execute process");
    let stdout = str::from_utf8(&output.stdout).unwrap();
    let stderr = str::from_utf8(&output.stderr).unwrap();
    assert!(output.status.success(), "instantiate failed: {stderr}");

    let contract_account = extract_contract_address(stdout);
    assert_eq!(48, contract_account.len(), "{stdout:?}");

    let output = cargo_contract(project_path.as_path())
        .arg("storage")
        .args(["--contract", contract_account])
        .arg("--raw")
        .output()
        .expect("failed to execute process");
    let stderr = str::from_utf8(&output.stderr).unwrap();
    assert!(
        output.status.success(),
        "getting storage as raw format failed: {stderr}"
    );

    let contract_manifest = project_path.join("Cargo.toml");
    let contract_manifest = contract_manifest.to_str().unwrap();

    let output = cargo_contract(project_path.as_path())
        .arg("storage")
        .args(["--contract", contract_account])
        .args(["--manifest-path", contract_manifest])
        .arg("--output-json")
        .output()
        .expect("failed to execute process");
    let stderr = str::from_utf8(&output.stderr).unwrap();
    assert!(
        output.status.success(),
        "getting storage as JSON format failed: {stderr}"
    );

    let output = cargo_contract(project_path.as_path())
        .arg("storage")
        .args(["--contract", contract_account])
        .args(["--manifest-path", contract_manifest])
        .output()
        .expect("failed to execute process");
    let stderr = str::from_utf8(&output.stderr).unwrap();
    assert!(
        output.status.success(),
        "getting storage as table failed: {stderr}"
    );

    // prevent the node_process from being dropped and killed
    let _ = node_process;
}<|MERGE_RESOLUTION|>--- conflicted
+++ resolved
@@ -16,11 +16,7 @@
 
 use crate::{
     CallCommandBuilder,
-<<<<<<< HEAD
     DisplayEvents,
-=======
-    CallExec,
->>>>>>> fc0f059d
     ExtrinsicOptsBuilder,
     InstantiateCommandBuilder,
     InstantiateExecResult,
@@ -502,11 +498,7 @@
 
     // call the contract
     // the value should be true
-<<<<<<< HEAD
-    let call = CallCommandBuilder::<DefaultConfig, DefaultEnvironment, _, _>::default()
-=======
     let call: CallExec<DefaultConfig, DefaultEnvironment> = CallCommandBuilder::default()
->>>>>>> fc0f059d
         .extrinsic_opts(opts.clone())
         .message("get")
         .contract(instantiate_result.contract_address.clone())
@@ -533,11 +525,7 @@
 
     // call the contract
     // flip the value
-<<<<<<< HEAD
-    let call = CallCommandBuilder::<DefaultConfig, DefaultEnvironment, _, _>::default()
-=======
     let call: CallExec<DefaultConfig, DefaultEnvironment> = CallCommandBuilder::default()
->>>>>>> fc0f059d
         .extrinsic_opts(opts.clone())
         .message("flip")
         .contract(instantiate_result.contract_address.clone())
@@ -559,11 +547,7 @@
 
     // call the contract
     // make sure the value has been flipped
-<<<<<<< HEAD
-    let call = CallCommandBuilder::<DefaultConfig, DefaultEnvironment, _, _>::default()
-=======
     let call: CallExec<DefaultConfig, DefaultEnvironment> = CallCommandBuilder::default()
->>>>>>> fc0f059d
         .extrinsic_opts(opts.clone())
         .message("get")
         .contract(instantiate_result.contract_address.clone())
