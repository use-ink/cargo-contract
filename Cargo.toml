[workspace]
members = [".", "metadata"]

[package]
name = "cargo-contract"
version = "0.14.0"
authors = ["Parity Technologies <admin@parity.io>"]
build = "build.rs"
edition = "2018"

license = "GPL-3.0"
readme = "README.md"
repository = "https://github.com/paritytech/cargo-contract"
documentation = "https://substrate.dev/substrate-contracts-workshop/#/"
homepage = "https://www.parity.io/"
description = "Setup and deployment tool for developing Wasm based smart contracts via ink!"
keywords = ["wasm", "parity", "webassembly", "blockchain", "edsl"]
categories = ["command-line-utilities", "development-tools::build-utils", "development-tools::cargo-plugins"]
include = ["Cargo.toml", "src/**/*.rs", "README.md", "LICENSE", "build.rs", "templates"]

[dependencies]
env_logger = "0.9.0"
anyhow = "1.0.43"
structopt = "0.3.23"
log = "0.4.14"
heck = "0.3.3"
zip = { version = "0.5.13", default-features = false }
parity-wasm = "0.42.2"
cargo_metadata = "0.14.0"
codec = { package = "parity-scale-codec", version = "2.1", features = ["derive"] }
which = "4.2.2"
colored = "2.0.0"
toml = "0.5.8"
rustc_version = "0.4.0"
blake2 = "0.9.2"
contract-metadata = { version = "0.3.0", path = "./metadata" }
semver = { version = "1.0.4", features = ["serde"] }
serde = { version = "1.0.130", default-features = false, features = ["derive"] }
serde_json = "1.0.67"
tempfile = "3.2.0"
url = { version = "2.2.2", features = ["serde"] }
impl-serde = "0.3.1"
regex = "1.4"

# dependencies for optional extrinsics feature
<<<<<<< HEAD
async-std = { version = "1.9.0", optional = true }
ink_metadata = { git = "https://github.com/paritytech/ink", branch = "aj-scale-info", package = "ink_metadata", optional = true }
scale-info = { git = "https://github.com/paritytech/scale-info", default-features = false, features = ["derive"], optional = true }
=======
async-std = { version = "1.10.0", optional = true }
>>>>>>> f2e178db
sp-core = { version = "2.0.1", optional = true }
subxt = { version = "0.14.0", package = "substrate-subxt", optional = true }
futures = { version = "0.3.17", optional = true }
hex = { version = "0.4.3", optional = true }
jsonrpsee = { version = "0.1.0", optional = true }
sp-rpc = { version = "2.0.0", optional = true }
nom = { version = "6.0.0", optional = true }
indexmap = { version = "1.6.0", optional = true }
thiserror = { version = "1.0.21", optional = true }
escape8259 = { version = "0.5.0", optional = true }
itertools = { version = "0.9.0", optional = true }
bat = { version = "0.16.0", optional = true }

# Should be removed once bitvecto-rs/bitvec#105 is resolved
funty = "=1.1.0"

[build-dependencies]
anyhow = "1.0.43"
zip = { version = "0.5.13", default-features = false }
walkdir = "2.3.2"
substrate-build-script-utils = "3.0.0"
platforms = "1.1"

[dev-dependencies]
assert_cmd = "1.0.1"
assert_matches = "1.5.0"
pretty_assertions = "0.7.2"
wabt = "0.10.0"
ink_primitives = { git = "https://github.com/paritytech/ink", branch = "aj-scale-info", package = "ink_primitives" }
ink_env = { git = "https://github.com/paritytech/ink", branch = "aj-scale-info", package = "ink_env" }
ink_storage = { git = "https://github.com/paritytech/ink", branch = "aj-scale-info", package = "ink_storage" }
ink_lang = { git = "https://github.com/paritytech/ink", branch = "aj-scale-info", package = "ink_lang" }
regex = "1.4.1"
predicates = "1.0.5"

[features]
<<<<<<< HEAD
default = ["std"]
std = []
binaryen-as-dependency = ["binaryen"]
=======
default = []
>>>>>>> f2e178db

# Enable this for (experimental) commands to deploy, instantiate and call contracts.
#
# Disabled by default
extrinsics = [
    "ink_metadata",
    "scale-info",
    "sp-core",
    "subxt",
    "async-std",
    "futures",
    "jsonrpsee",
    "sp-rpc",
    "hex",
    "nom",
    "indexmap",
    "thiserror",
    "escape8259",
    "itertools",
    "bat",
]

# Enable this to execute long running tests, which usually are only run on the CI server
#
# Disabled by default
test-ci-only = []

# Enable this to execute tests which depend on a locally running contracts enabed chain
# e.g.https://github.com/paritytech/canvas-node
integration-tests = []<|MERGE_RESOLUTION|>--- conflicted
+++ resolved
@@ -43,13 +43,9 @@
 regex = "1.4"
 
 # dependencies for optional extrinsics feature
-<<<<<<< HEAD
-async-std = { version = "1.9.0", optional = true }
+async-std = { version = "1.10.0", optional = true }
 ink_metadata = { git = "https://github.com/paritytech/ink", branch = "aj-scale-info", package = "ink_metadata", optional = true }
 scale-info = { git = "https://github.com/paritytech/scale-info", default-features = false, features = ["derive"], optional = true }
-=======
-async-std = { version = "1.10.0", optional = true }
->>>>>>> f2e178db
 sp-core = { version = "2.0.1", optional = true }
 subxt = { version = "0.14.0", package = "substrate-subxt", optional = true }
 futures = { version = "0.3.17", optional = true }
@@ -86,13 +82,7 @@
 predicates = "1.0.5"
 
 [features]
-<<<<<<< HEAD
-default = ["std"]
-std = []
-binaryen-as-dependency = ["binaryen"]
-=======
 default = []
->>>>>>> f2e178db
 
 # Enable this for (experimental) commands to deploy, instantiate and call contracts.
 #
