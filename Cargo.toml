--- conflicted
+++ resolved
@@ -40,12 +40,9 @@
 serde_json = "1.0.62"
 tempfile = "3.2.0"
 url = { version = "2.2.0", features = ["serde"] }
-<<<<<<< HEAD
 binaryen = "0.12.0"
+binaryen = { version = "0.12.0", optional = true }
 impl-serde = "0.3.1"
-=======
-binaryen = { version = "0.12.0", optional = true }
->>>>>>> 7ff7dbe0
 
 # dependencies for optional extrinsics feature
 async-std = { version = "1.9.0", optional = true }
