[package]
name = "contract-metadata"
version = "0.5.1"
authors = ["Parity Technologies <admin@parity.io>"]
<<<<<<< HEAD
rust-version = "1.56.1"
=======
>>>>>>> e3ea3f41
edition = "2021"

license = "Apache-2.0"
readme = "README.md"
repository = "https://github.com/paritytech/cargo-contract"
documentation = "https://docs.rs/contract-metadata"
homepage = "https://www.substrate.io/"
description = "Library defining metadata for smart contracts on substrate"
keywords = ["wasm", "parity", "webassembly", "blockchain", "edsl"]
include = ["Cargo.toml", "*.rs", "LICENSE"]

[lib]
path = "lib.rs"

[dependencies]
impl-serde = "0.3.2"
semver = { version = "1.0.5", features = ["serde"] }
serde = { version = "1.0.136", default-features = false, features = ["derive"] }
serde_json = "1.0.79"
url = { version = "2.2.2", features = ["serde"] }

[dev-dependencies]
pretty_assertions = "1.1.0"<|MERGE_RESOLUTION|>--- conflicted
+++ resolved
@@ -2,10 +2,6 @@
 name = "contract-metadata"
 version = "0.5.1"
 authors = ["Parity Technologies <admin@parity.io>"]
-<<<<<<< HEAD
-rust-version = "1.56.1"
-=======
->>>>>>> e3ea3f41
 edition = "2021"
 
 license = "Apache-2.0"
