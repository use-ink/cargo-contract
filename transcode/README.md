--- conflicted
+++ resolved
@@ -5,43 +5,4 @@
 Currently part of [`cargo-contract`](https://github.com/paritytech/cargo-contract), the build tool for smart
  contracts written in [ink!](https://github.com/paritytech/ink).
 
-<<<<<<< HEAD
-
-# Example
-
-```rust
-use transcode::ContractMessageTranscoder;
-
-fn main() {
-    let metadata_path = "/path/to/metadata.json";
-
-    let metadata = load_metadata(&metadata_path.into())?;
-    let transcoder = ContractMessageTranscoder::new(&metadata);
-
-    let constructor = "new";
-    let args = ["foo", "bar"];
-    let data = transcoder.encode(&constructor, &args).unwrap();
-
-    println!("Encoded constructor data {:?}", data);
-}
-
-fn load_metadata(path: &Path) -> anyhow::Result<ink_metadata::InkProject> {
-    let file = File::open(&path).expect("Failed to open metadata file");
-    let metadata: ContractMetadata =
-        serde_json::from_reader(file).expect("Failed to deserialize metadata file");
-
-    let ink_metadata: ink_metadata::InkProject = serde_json::from_value(
-        serde_json::Value::Object(metadata.abi),
-    ).expect("Failed to deserialize ink project metadata");
-
-    if let ink_metadata::MetadataVersion::V4 = ink_metadata.version() {
-        Ok(ink_metadata)
-    } else {
-        Err(anyhow!("Unsupported ink metadata version. Expected V4"))
-    }
-}
-
-```
-=======
-See [crate docs](https://docs.rs/contract-transcode/latest/contract_transcode/) for example usage.
->>>>>>> 87080233
+See [crate docs](https://docs.rs/contract-transcode/latest/contract_transcode/) for example usage.